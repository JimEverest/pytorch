#pragma once

#include <c10/macros/Macros.h>

#if defined(EXPOSE_C2_OPS) || \
    !defined(CAFFE2_IS_XPLAT_BUILD) && !defined(C10_MOBILE)
#include <caffe2/core/tensor.h>
<<<<<<< HEAD
#include <ATen/core/boxing/BoxedKernel.h>
#include <c10/core/Stream.h>
=======
#include <c10/core/CompileTimeFunctionPointer.h>
#include <torch/library.h>
#include <caffe2/core/tensor.h>
>>>>>>> 0a1894fa
#include <vector>

namespace c10 {
struct FunctionSchema;
struct IValue;
class OperatorHandle;
using Stack = std::vector<IValue>;
}

namespace torch {
class Library;
}

namespace caffe2 {
namespace detail {

constexpr const char* PREALLOCATED_OUTPUT_ARGNAME =
    "_caffe2_preallocated_outputs";

<<<<<<< HEAD
using _CallCaffe2OpFunc = std::vector<caffe2::Tensor> (
    const c10::FunctionSchema &schema,
    c10::ArrayRef<c10::IValue> inputs,
    c10::ArrayRef<caffe2::Tensor> outputs,
    StreamId stream);

TORCH_API void call_caffe2_op_from_c10(
    const c10::OperatorHandle &opHandle,
    c10::Stack *stack,
    _CallCaffe2OpFunc *call_op);

template <typename Caffe2Operator>
std::vector<caffe2::Tensor> call_caffe2_operator(
    const c10::FunctionSchema &schema,
    c10::ArrayRef<c10::IValue> inputs,
    c10::ArrayRef<caffe2::Tensor> outputs,
    StreamId stream) {
  Caffe2Operator op(schema, inputs, outputs, stream);
  op.Run(stream);
  return std::move(op).move_output_tensors();
}

template <typename Caffe2Operator>
void boxed_caffe2_operator(const OperatorHandle& opHandle, c10::Stack* stack) {
  call_caffe2_op_from_c10(
      opHandle,
      stack,
      &call_caffe2_operator<Caffe2Operator>);
=======
using _CallCaffe2OpFunc = std::vector<caffe2::Tensor>(
    const c10::FunctionSchema& schema,
    c10::ArrayRef<c10::IValue> inputs,
    std::vector<caffe2::Tensor> &&outputs);

template <class Caffe2Operator>
inline std::vector<caffe2::Tensor> _call_caffe2_op(
    const c10::FunctionSchema& schema,
    c10::ArrayRef<c10::IValue> inputs,
    std::vector<caffe2::Tensor> &&outputs) {
  Caffe2Operator op(schema, inputs, std::move(outputs), -1);
  op.Run(-1);
  return std::move(op).move_output_tensors();
}

// This function is inline in the hope that compilers optimizing for speed will
// inline it into call_caffe2_op_from_c10, allowing call_op to be inlined and
// avoiding the function pointer indirection, while compilers optimizing for
// binary size will keep it a separate function instead of inlining it into
// a template and will reuse the binary code of this function between ops.
// We measured and confirmed that binary size off the instagram ios app is
// reduced when having _call_caffe2_op_from_c10 separate from the templated
// call_caffe2_op_from_c10.
inline void _call_caffe2_op_from_c10(
    c10::Stack* stack,
    const c10::FunctionSchema& schema,
    _CallCaffe2OpFunc* call_op) {
  // precondition: on the stack, there's one IValue for each argument of the
  // c10 schema. The last argument is an optional tensor list that
  // (if not ivalue::None) contains a preallocated output tensor for each
  // operator output.

  // As an invariant, we don't want any autograd gradients to be tracked in
  // Caffe2 operators.
  at::NoGradGuard guard;

  AT_ASSERT(
      schema.arguments().size() != 0 &&
      schema.arguments().back().type()->isSubtypeOf(
          *OptionalType::create(ListType::ofTensors())));
  IValue preallocated_outputs = torch::jit::pop(*stack);

  const size_t num_outputs = schema.returns().size();
  const size_t num_inputs = schema.arguments().size() -
      1; // -1 because the last argument is the list of preallocated tensors

  c10::List<at::Tensor> outputs;
  if (preallocated_outputs.isNone()) {
    // either the schema doesn't support preallocated outputs or it does but
    // they haven't been passed in. Pass a list of uninitialized tensors to
    // the caffe2 operator as preallocated outputs.
    outputs.resize(num_outputs);
  } else {
    AT_ASSERT(preallocated_outputs.isTensorList());
    outputs = std::move(preallocated_outputs).toTensorList();
  }

  // TODO Avoid vector allocation. One idea would be to keep the std::vector
  // instances in the cache.
  std::vector<IValue> inputs = torch::jit::pop(*stack, num_inputs);

  // Convert outputs to caffe2::Tensor
  std::vector<caffe2::Tensor> outputs_c2(num_outputs);
  for (auto i : c10::irange(num_outputs)) {
    outputs_c2[i] = caffe2::Tensor(outputs.get(i));
  }

  outputs_c2 = (*call_op)(schema, std::move(inputs), std::move(outputs_c2));

  bool return_tensor_list = false;
  if (schema.returns().size() == 1) {
    auto type = schema.returns()[0].type();
    if (c10::ListTypePtr list_type = type->cast<c10::ListType>()) {
      if (list_type->getElementType()->kind() == c10::TypeKind::TensorType) {
        return_tensor_list = true;
      }
    }
  }
  if (return_tensor_list) {
    for (auto i : c10::irange(num_outputs)) {
      outputs.set(i, at::Tensor(std::move(outputs_c2[i])));
    }
    torch::jit::push(*stack, outputs);
  } else {
    for (auto i : c10::irange(num_outputs)) {
      torch::jit::push(*stack, at::Tensor(std::move(outputs_c2[i])));
    }
  }

  // postcondition: All inputs are cleared from the stack, there's now one
  //                IValue for each output which holds the result. This
  //                might reuse one of the preallocated tensors but doesn't have
  //                to.
>>>>>>> 0a1894fa
}

struct TORCH_API InitCPUDefinition {
  InitCPUDefinition(const char *name, c10::BoxedKernel kernel);
};

struct TORCH_API InitCUDADefinition {
  InitCUDADefinition(const char *name, c10::BoxedKernel kernel);
};

struct TORCH_API InitHIPDefinition {
  InitHIPDefinition(const char *name, c10::BoxedKernel kernel);
};

struct TORCH_API InitSchema {
  InitSchema(const char *schema_str);
};

} // namespace detail
} // namespace caffe2

/**
 * To register a caffe2 operator caffe2::MyOperator with the c10 dispatcher,
 * call:
 *
 * In caffe2/operators/MyOperator.h:
 *
 * > C10_DECLARE_EXPORT_CAFFE2_OP_TO_C10(C10MyOperator) // C10MyOperator is the
 * name
 *                                              // used by c10 for this operator
 *
 * In caffe2/operators/MyOperator.cc
 *
 * > C10_EXPORT_CAFFE2_OP_TO_C10_CPU (
 * >    C10MyOperator,
 * >    "_caffe2::C10MyOperator(Tensor input1, int argument2, float argument3)
 * -> (Tensor output1, Tensor output2)" > caffe2::MyOperator<caffe2::CPUContext>
 * // This is the caffe2 operator >                                           //
 * class template > )
 *
 * In caffe2/operators/MyOperator.cu
 *
 * > C10_EXPORT_CAFFE2_OP_TO_C10_CUDA(C10MyOperator ,
 *   caffe2::MyOperator<caffe2::CUDAContext>)
 *
 * Notes:
 * - all macros must be defined in the top level namespace, not in namespace
 *   caffe2.
 * - all operators must call C10_DECLARE_EXPORT_CAFFE2_OP_TO_C10 and
 *   C10_EXPORT_CAFFE2_OP_TO_C10_CPU .
 * - calling C10_EXPORT_CAFFE2_OP_TO_C10_CUDA is optional and can be omitted i f
 *   you don't want to expose the operator for CUDA operations.
 * - caffe2 arguments must come after caffe2 inputs, in other words, any tensor
 *   inputs must precede any non-tensor inputs.
 *
 * More complex use cases:
 * - If your operator has a variable number of input tensors, make the first (!)
 *   input an input of type TensorList. There must be no other tensor inputs.
 */
#define C10_DECLARE_EXPORT_CAFFE2_OP_TO_C10(OperatorName)

#define C10_EXPORT_CAFFE2_OP_TO_C10_SCHEMA_ONLY(OperatorName, OperatorSchema) \
  /* Register the op schema with the c10 dispatcher */                        \
  static const caffe2::detail::InitSchema                               \
  C10_CONCATENATE(InitSchemaLibrary_IMPL_static_init_, C10_UID)(        \
      OperatorSchema);

#define C10_EXPORT_CAFFE2_OP_TO_C10_CPU_KERNEL_ONLY(                    \
    OperatorName, OperatorClass)                                        \
  static const caffe2::detail::InitCPUDefinition                        \
  C10_CONCATENATE(InitCPULibrary_IMPL_static_init_, C10_UID)(           \
      "_caffe2::" #OperatorName,                                        \
      c10::BoxedKernel::makeFromFunction<                               \
      &::caffe2::detail::boxed_caffe2_operator<OperatorClass>>());

#define C10_EXPORT_CAFFE2_OP_TO_C10_CPU(                                     \
    OperatorName, OperatorSchema, OperatorClass)                             \
  C10_EXPORT_CAFFE2_OP_TO_C10_SCHEMA_ONLY(OperatorName, OperatorSchema)      \
  C10_EXPORT_CAFFE2_OP_TO_C10_CPU_KERNEL_ONLY(OperatorName, OperatorClass)

#define C10_EXPORT_CAFFE2_OP_TO_C10_CUDA(OperatorName, OperatorClass)   \
  static const caffe2::detail::InitCUDADefinition                       \
  C10_CONCATENATE(InitCUDALibrary_IMPL_static_init_, C10_UID)(          \
      "_caffe2::" #OperatorName,                                        \
      c10::BoxedKernel::makeFromFunction<                               \
      &::caffe2::detail::boxed_caffe2_operator<OperatorClass>>());


// You should never manually call the C10_EXPORT_CAFFE2_OP_TO_C10_HIP macro .
// The C10_EXPORT_CAFFE2_OP_TO_C10_CUDA macro from above will be automatically
// rewritten to C10_EXPORT_CAFFE2_OP_TO_C10_HIP by hipify .
#define C10_EXPORT_CAFFE2_OP_TO_C10_HIP(OperatorName, OperatorClass)    \
  static const caffe2::detail::InitHIPDefinition                        \
  C10_CONCATENATE(InitHIPLibrary_IMPL_static_init_, C10_UID)(           \
      "_caffe2::" #OperatorName,                                        \
      c10::BoxedKernel::makeFromFunction<                               \
      &::caffe2::detail::boxed_caffe2_operator<OperatorClass>>());      \


#else
// Don't use c10 dispatcher on mobile because of binary size
#define C10_DECLARE_EXPORT_CAFFE2_OP_TO_C10(OperatorName)
#define C10_EXPORT_CAFFE2_OP_TO_C10_SCHEMA_ONLY(OperatorName, OperatorSchema)
#define C10_EXPORT_CAFFE2_OP_TO_C10_CPU_KERNEL_ONLY(OperatorName, OperatorClass)
#define C10_EXPORT_CAFFE2_OP_TO_C10_CPU( \
    OperatorName, OperatorSchema, OperatorClass)
#define C10_EXPORT_CAFFE2_OP_TO_C10_CUDA(OperatorName, OperatorClass)
#define C10_EXPORT_CAFFE2_OP_TO_C10_HIP(OperatorName, OperatorClass)
#endif<|MERGE_RESOLUTION|>--- conflicted
+++ resolved
@@ -5,14 +5,8 @@
 #if defined(EXPOSE_C2_OPS) || \
     !defined(CAFFE2_IS_XPLAT_BUILD) && !defined(C10_MOBILE)
 #include <caffe2/core/tensor.h>
-<<<<<<< HEAD
 #include <ATen/core/boxing/BoxedKernel.h>
 #include <c10/core/Stream.h>
-=======
-#include <c10/core/CompileTimeFunctionPointer.h>
-#include <torch/library.h>
-#include <caffe2/core/tensor.h>
->>>>>>> 0a1894fa
 #include <vector>
 
 namespace c10 {
@@ -32,11 +26,10 @@
 constexpr const char* PREALLOCATED_OUTPUT_ARGNAME =
     "_caffe2_preallocated_outputs";
 
-<<<<<<< HEAD
 using _CallCaffe2OpFunc = std::vector<caffe2::Tensor> (
     const c10::FunctionSchema &schema,
     c10::ArrayRef<c10::IValue> inputs,
-    c10::ArrayRef<caffe2::Tensor> outputs,
+    std::vector<caffe2::Tensor> &&outputs,
     StreamId stream);
 
 TORCH_API void call_caffe2_op_from_c10(
@@ -48,9 +41,9 @@
 std::vector<caffe2::Tensor> call_caffe2_operator(
     const c10::FunctionSchema &schema,
     c10::ArrayRef<c10::IValue> inputs,
-    c10::ArrayRef<caffe2::Tensor> outputs,
+    std::vector<caffe2::Tensor> &&outputs,
     StreamId stream) {
-  Caffe2Operator op(schema, inputs, outputs, stream);
+  Caffe2Operator op(schema, inputs, std::move(outputs), stream);
   op.Run(stream);
   return std::move(op).move_output_tensors();
 }
@@ -61,101 +54,6 @@
       opHandle,
       stack,
       &call_caffe2_operator<Caffe2Operator>);
-=======
-using _CallCaffe2OpFunc = std::vector<caffe2::Tensor>(
-    const c10::FunctionSchema& schema,
-    c10::ArrayRef<c10::IValue> inputs,
-    std::vector<caffe2::Tensor> &&outputs);
-
-template <class Caffe2Operator>
-inline std::vector<caffe2::Tensor> _call_caffe2_op(
-    const c10::FunctionSchema& schema,
-    c10::ArrayRef<c10::IValue> inputs,
-    std::vector<caffe2::Tensor> &&outputs) {
-  Caffe2Operator op(schema, inputs, std::move(outputs), -1);
-  op.Run(-1);
-  return std::move(op).move_output_tensors();
-}
-
-// This function is inline in the hope that compilers optimizing for speed will
-// inline it into call_caffe2_op_from_c10, allowing call_op to be inlined and
-// avoiding the function pointer indirection, while compilers optimizing for
-// binary size will keep it a separate function instead of inlining it into
-// a template and will reuse the binary code of this function between ops.
-// We measured and confirmed that binary size off the instagram ios app is
-// reduced when having _call_caffe2_op_from_c10 separate from the templated
-// call_caffe2_op_from_c10.
-inline void _call_caffe2_op_from_c10(
-    c10::Stack* stack,
-    const c10::FunctionSchema& schema,
-    _CallCaffe2OpFunc* call_op) {
-  // precondition: on the stack, there's one IValue for each argument of the
-  // c10 schema. The last argument is an optional tensor list that
-  // (if not ivalue::None) contains a preallocated output tensor for each
-  // operator output.
-
-  // As an invariant, we don't want any autograd gradients to be tracked in
-  // Caffe2 operators.
-  at::NoGradGuard guard;
-
-  AT_ASSERT(
-      schema.arguments().size() != 0 &&
-      schema.arguments().back().type()->isSubtypeOf(
-          *OptionalType::create(ListType::ofTensors())));
-  IValue preallocated_outputs = torch::jit::pop(*stack);
-
-  const size_t num_outputs = schema.returns().size();
-  const size_t num_inputs = schema.arguments().size() -
-      1; // -1 because the last argument is the list of preallocated tensors
-
-  c10::List<at::Tensor> outputs;
-  if (preallocated_outputs.isNone()) {
-    // either the schema doesn't support preallocated outputs or it does but
-    // they haven't been passed in. Pass a list of uninitialized tensors to
-    // the caffe2 operator as preallocated outputs.
-    outputs.resize(num_outputs);
-  } else {
-    AT_ASSERT(preallocated_outputs.isTensorList());
-    outputs = std::move(preallocated_outputs).toTensorList();
-  }
-
-  // TODO Avoid vector allocation. One idea would be to keep the std::vector
-  // instances in the cache.
-  std::vector<IValue> inputs = torch::jit::pop(*stack, num_inputs);
-
-  // Convert outputs to caffe2::Tensor
-  std::vector<caffe2::Tensor> outputs_c2(num_outputs);
-  for (auto i : c10::irange(num_outputs)) {
-    outputs_c2[i] = caffe2::Tensor(outputs.get(i));
-  }
-
-  outputs_c2 = (*call_op)(schema, std::move(inputs), std::move(outputs_c2));
-
-  bool return_tensor_list = false;
-  if (schema.returns().size() == 1) {
-    auto type = schema.returns()[0].type();
-    if (c10::ListTypePtr list_type = type->cast<c10::ListType>()) {
-      if (list_type->getElementType()->kind() == c10::TypeKind::TensorType) {
-        return_tensor_list = true;
-      }
-    }
-  }
-  if (return_tensor_list) {
-    for (auto i : c10::irange(num_outputs)) {
-      outputs.set(i, at::Tensor(std::move(outputs_c2[i])));
-    }
-    torch::jit::push(*stack, outputs);
-  } else {
-    for (auto i : c10::irange(num_outputs)) {
-      torch::jit::push(*stack, at::Tensor(std::move(outputs_c2[i])));
-    }
-  }
-
-  // postcondition: All inputs are cleared from the stack, there's now one
-  //                IValue for each output which holds the result. This
-  //                might reuse one of the preallocated tensors but doesn't have
-  //                to.
->>>>>>> 0a1894fa
 }
 
 struct TORCH_API InitCPUDefinition {
