--- conflicted
+++ resolved
@@ -38,15 +38,7 @@
   TORCH_CHECK(tensors2.size() > 0, "Tensor list must have at least one tensor.");
   TORCH_CHECK(tensors1.size() == tensors2.size(), "Tensor lists must have the same number of tensors, got ", tensors1.size(), " and ", tensors2.size());
 
-<<<<<<< HEAD
-  for (int i = 0; i < tensors1.size(); i++) {
-=======
-  auto expected_dtype = tensors1[0].dtype();
-
   for (const auto i : c10::irange(tensors1.size())) {
-    TORCH_CHECK(tensors1[i].dtype() == expected_dtype, "All tensors in the tensor list must have the same dtype.");
-    TORCH_CHECK(tensors2[i].dtype() == expected_dtype, "All tensors in the tensor list must have the same dtype.");
->>>>>>> bcff391c
     TORCH_CHECK(tensors1[i].sizes() == tensors2[i].sizes(), "Corresponding tensors in lists must have the same size, got ", tensors1[i].sizes(), " and ", tensors2[i].sizes());
   }
 }
@@ -58,15 +50,7 @@
   TORCH_CHECK(tensors1.size() == tensors2.size(), "Tensor lists must have the same number of tensors, got ", tensors1.size(), " and ", tensors2.size());
   TORCH_CHECK(tensors1.size() == tensors3.size(), "Tensor lists must have the same number of tensors, got ", tensors1.size(), " and ", tensors3.size());
 
-<<<<<<< HEAD
-  for (int i = 0; i < tensors1.size(); i++) {
-=======
-  auto expected_dtype = tensors1[0].dtype();
-
   for (const auto i : c10::irange(tensors1.size())) {
-    TORCH_CHECK(tensors1[i].dtype() == expected_dtype, "All tensors in the tensor list must have the same dtype.");
-    TORCH_CHECK(tensors2[i].dtype() == expected_dtype, "All tensors in the tensor list must have the same dtype.");
->>>>>>> bcff391c
     TORCH_CHECK(tensors1[i].sizes() == tensors2[i].sizes(), "Corresponding tensors in lists must have the same size, got ", tensors1[i].sizes(), " and ", tensors2[i].sizes());
     TORCH_CHECK(tensors1[i].sizes() == tensors3[i].sizes(), "Corresponding tensors in lists must have the same size, got ", tensors1[i].sizes(), " and ", tensors3[i].sizes());
   }
