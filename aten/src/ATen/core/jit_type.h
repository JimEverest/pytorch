#pragma once

#include <ATen/core/jit_type_base.h>
#include <ATen/core/TensorBody.h>
#include <ATen/core/functional.h>
#include <ATen/core/interned_strings.h>
#include <ATen/core/qualified_name.h>
#include <ATen/core/ivalue.h>
#include <c10/util/TypeList.h>
#include <c10/util/Optional.h>

#include <iostream>
#include <memory>
#include <type_traits>
#include <array>

struct ClassType;
namespace torch {
namespace jit {
struct CompilationUnit;
struct Function;
} // namespace jit
} // namespace torch

namespace c10 {

struct IValue;
struct FunctionSchema;
struct NamedType;
using OptNameList = c10::optional<std::vector<std::string>>;

struct AnyType;
using AnyTypePtr = std::shared_ptr<AnyType>;
// Any is the top of the type hierarchy, all other types are subtypes
// T <: Any, forall T
struct TORCH_API AnyType : public Type {
  bool operator==(const Type& rhs) const override {
    return rhs.kind() == kind();
  }
  std::string str() const override {
    return "Any";
  }
  static const TypeKind Kind = TypeKind::AnyType;
  // global singleton
  static AnyTypePtr get();

 private:
  AnyType() : Type(TypeKind::AnyType) {}
};

inline std::string toString(TypePtr typePtr) {
  return typePtr->str();
}

inline bool operator!=(const Type& lhs, const Type& rhs) {
  return !(lhs == rhs);
}

// common base for all types that have a single sub element
// e.g. Future[T], Optional[T], List[T]
template <TypeKind K, typename T>
struct SingleElementType : public Type {
  static const TypeKind Kind = K;

  TypePtr getElementType() const {
    return elem;
  }

  bool hasFreeVariables() const override {
    return getElementType()->hasFreeVariables();
  }

  at::ArrayRef<TypePtr> containedTypes() const override {
    return elem;
  }

  bool operator==(const Type& rhs) const override {
    if (auto rhs_ = rhs.cast<T>()) {
      return *getElementType() == *rhs_->getElementType();
    }
    return false;
  }

 protected:
  SingleElementType(TypePtr elem) : Type(Kind), elem(std::move(elem)) {
    if (!this->elem) {
      throw std::runtime_error(c10::str(
            "Can not create ", typeKindToString(Kind), " with None type"));
    }
  }

 private:
  TypePtr elem;
};

struct OptionalType;
using OptionalTypePtr = std::shared_ptr<OptionalType>;
// This type represents an optional type, for each element type.
// Optional[T] can accept both T and None(nullopt in C++)
// Subtype hierarchy for Optional:
// 1. Optional[T] <: Optional[R] iff T <: R
// 2. T <: Optional[R] if T <: R
// 3. None <: Optional[T] for all T
struct TORCH_API OptionalType
    : public SingleElementType<TypeKind::OptionalType, OptionalType> {
  static OptionalTypePtr create(TypePtr element) {
    TORCH_INTERNAL_ASSERT(element, "OptionalType requires valid TypePtr");
    // Optional is a union of [None, T], so Optional[[Optional[T]]] ->
    // Optional[T]
    if (auto opt_ptr = element->cast<OptionalType>()) {
      return opt_ptr;
    }
    return OptionalTypePtr(
        new OptionalType(std::move(element))); // NOLINT(modernize-make-shared)
  }

  std::string str() const override {
    std::stringstream ss;
    ss << getElementType()->str() << "?";
    return ss.str();
  }

  TypePtr createWithContained(
      std::vector<TypePtr> contained_types) const override {
    AT_ASSERT(contained_types.size() == 1);
    return create(contained_types[0]);
  }

  bool isSubtypeOfExt(const TypePtr& rhs, std::ostream* why_not) const override {
    if (Type::isSubtypeOfExt(rhs, why_not)) {
      return true;
    }
    if (auto rhs_ = rhs->cast<OptionalType>()) {
      return getElementType()->isSubtypeOfExt(rhs_->getElementType(), why_not);
    }
    return false;
  }
  // common cast Optional[Tensor] for undefined tensor type
  static OptionalTypePtr ofTensor();

 private:
  OptionalType(TypePtr elem) : SingleElementType(elem) {}

  std::string annotation_str_impl(TypePrinter printer = nullptr) const override {
    std::stringstream ss;
    ss << "Optional[" << getElementType()->annotation_str(printer) << "]";
    return ss.str();
  }
};

template <typename T>
inline c10::optional<T> merge_primitive(
    const c10::optional<T>& a,
    const c10::optional<T>& b) {
  if (a.has_value() && b.has_value() && a.value() == b.value()) {
    return a;
  }
  return c10::optional<T>{};
}

// If we see `a + b + c`  and know that a, b, and c are the same size and have
// two dimensions (WxH), then we can generate a fused kernel for them. That
// fused kernel would likely have indexing math to handling both the W and H
// dimensions. However, if we knew the WxH dimensions were contiguous, we can
// pretend like we only have a single dimension, simplifying the indexing logic.
// This can be performed even if the dimensions are transposed,
// as long as a, b, and c are transposed in the same way.
// We'd like to have the compiler be able to do this dimensionality reduction,
// but simply knowing sizes is not enough.
// We can extend profiling to also record stride information.
// Rather than recording specific strides,
// we can simply order the strides from smallest to largest with
// `stride_indices` A contiguity marker on the smallest stride (c0) indicates
// the stride is precisely 1, otherwise a contiguity marker means that $stride_n
// = size_{n-1}*stride_{n-1}$
struct TORCH_API Stride {
  Stride() {}
  Stride(
      const c10::optional<size_t>& stride_index,
      const c10::optional<bool>& contiguous,
      const c10::optional<size_t>& stride)
      : stride_index_(stride_index), contiguous_(contiguous), stride_(stride) {}

  bool operator==(const Stride& b) const {
    return stride_index_ == b.stride_index_ && contiguous_ == b.contiguous_ &&
        stride_ == b.stride_;
  }

  c10::optional<size_t> stride_index_;
  c10::optional<bool> contiguous_;
  c10::optional<size_t> stride_;
};

template <>
inline c10::optional<Stride> merge_primitive(
    const c10::optional<Stride>& a,
    const c10::optional<Stride>& b) {
  c10::optional<Stride> left = a;
  c10::optional<Stride> right = b;
  if (!left.has_value()) {
    left = {Stride()};
  }
  if (!right.has_value()) {
    right = {Stride()};
  }

  auto merged_index =
      merge_primitive(left->stride_index_, right->stride_index_);
  auto merged_cont = merge_primitive(left->contiguous_, right->contiguous_);
  auto merged_stride = merge_primitive(left->stride_, right->stride_);
  auto r = Stride(merged_index, merged_cont, merged_stride);
  // normalize
  if (!r.stride_index_.has_value() && !r.contiguous_.has_value() &&
      !r.stride_.has_value()) {
    return c10::optional<Stride>{};
  }

  return r;
}

struct TORCH_API ShapeSymbol {
  // needed for use in `std::map`
  ShapeSymbol() : value_(-1) {}
  // is this symbol a fixed/static dimension
  bool is_static() const {
    return value_ >= 0;
  };
  bool operator==(const ShapeSymbol& b) const {
    return value_ == b.value_;
  }
  bool operator<(const ShapeSymbol& b) const {
    return value_ < b.value_;
  }

  static ShapeSymbol fromStaticSize(int64_t val) {
    return ShapeSymbol(val);
  }
  int64_t static_size() const {
    TORCH_CHECK(is_static());
    return value_;
  };

  static ShapeSymbol newSymbol() {
    return fromStaticSize(-static_cast<int64_t>(++num_symbols));
  };
  friend TORCH_API std::ostream& operator<<(
      std::ostream& os,
      const ShapeSymbol& s);

 private:
  ShapeSymbol(int64_t val) : value_(val) {}
  int64_t value_;
  static std::atomic<size_t> num_symbols;
};

inline ShapeSymbol merge_primitive(
    const ShapeSymbol& a,
    const ShapeSymbol& b) {
  if (a.is_static() && b.is_static() && a == b) {
    return a;
  }
  return ShapeSymbol::newSymbol();
}

// Shape of a Tensor represented with ShapeSymbol's. Unranked, ranked unknown
// dims, partially known and fully known shapes are all supported.
struct TORCH_API SymbolicShape {
  // Unranked shape constructor.
  SymbolicShape() : dims_(c10::nullopt) {}

  // Known rank but unknown dimentions.
  SymbolicShape(c10::optional<size_t> rank) : dims_(c10::nullopt) {
    if(!rank) {
      return;
    }

    std::vector<ShapeSymbol> shape_symbols;
    shape_symbols.reserve(*rank);
    for(size_t i = 0; i < *rank; ++i) {
      shape_symbols.push_back(ShapeSymbol::newSymbol());
    }
    dims_ = shape_symbols;
  }

  // Mix of known and unknown ranks
  SymbolicShape(const std::vector<c10::optional<int64_t>>& dims) {
    std::vector<ShapeSymbol> shape_symbols;
    shape_symbols.reserve(dims.size());
    for(c10::optional<int64_t> dim: dims) {
      if(!dim) {
        shape_symbols.push_back(ShapeSymbol::newSymbol());
      } else {
        shape_symbols.push_back(ShapeSymbol::fromStaticSize(*dim));
      }
    }
    dims_ = shape_symbols;
  }

  void dump() const;

  SymbolicShape(std::vector<ShapeSymbol> dims) : dims_(std::move(dims)) {}

  SymbolicShape(c10::IntArrayRef dims) {
    std::vector<ShapeSymbol> shape_symbols;
    shape_symbols.reserve(dims.size());
    for(int64_t dim : dims) {
      shape_symbols.push_back(ShapeSymbol::fromStaticSize(dim));
    }
    dims_ = shape_symbols;
  }

  ShapeSymbol operator[](size_t i) const {
    if (!dims_) {
      throw std::runtime_error("Rank isn't fixed");
    }
    return (*dims_).at(i);
  }

  ShapeSymbol at(size_t i) const {
    if (!dims_) {
      throw std::runtime_error("Rank isn't fixed");
    }
    return (*dims_).at(i);
  }

  // Returns rank or nullopt in case of unranked shape.
  c10::optional<size_t> rank() const {
    if(!dims_) {
      return c10::nullopt;
    }
    return dims_->size();
  }

  c10::optional<std::vector<ShapeSymbol>> sizes() const {
    return dims_;
  }

  // Checks whether the shape is fully defined/complete, ie. rank and sizes
  // of every dimension are known.
  bool isComplete() const {
    if(!dims_) {
      return false;
    }
    for(auto d : *dims_) {
      if(!d.is_static()) {
        return false;
      }
    }
    return true;
  }

  // Create new SymbolicShape that is result of merging self and another
  // SymbolicShape. Only dimensions that are static and equal will be
  // preserved.
  // If either of two shapes are of unknown rank or they have unmatching rank,
  // result will be unranked.
  SymbolicShape merge(const SymbolicShape& other) const;

  private:
    c10::optional<std::vector<ShapeSymbol>> dims_;
};

template <typename T>
struct VaryingShape {
  using ListOfOptionalElements = std::vector<c10::optional<T>>;
  VaryingShape(const std::vector<T>& vec)
      : VaryingShape(ListOfOptionalElements(vec.begin(), vec.end())) {}

  VaryingShape(c10::ArrayRef<T> vec)
      : VaryingShape(ListOfOptionalElements(vec.begin(), vec.end())) {}

  VaryingShape(c10::optional<size_t> size = c10::nullopt) : dims_(c10::nullopt) {
    if (size) {
      dims_ = ListOfOptionalElements(*size);
    }
  }

  VaryingShape(ListOfOptionalElements dims) : dims_(std::move(dims)) {}

  VaryingShape(size_t size) : VaryingShape(c10::optional<size_t>(size)) {}

  bool operator==(const VaryingShape& other) const {
    return dims_ == other.dims_;
  }

  const c10::optional<T> &operator[](size_t i) const {
    if (!dims_) {
      throw std::runtime_error("Rank isn't fixed");
    }
    return (*dims_).at(i);
  }

  c10::optional<size_t> size() const {
    if (!dims_) {
      return c10::nullopt;
    }
    const auto& dims = dims_.value();
    return dims.size();
  }

  const c10::optional<ListOfOptionalElements>& sizes() const {
    return dims_;
  }

  TORCH_API VaryingShape merge(const VaryingShape& other) const;

  c10::optional<std::vector<T>> concrete_sizes() const {
    if (!dims_) {
      return c10::nullopt;
    }
    std::vector<T> sizes;
    for (auto d : *dims_) {
      if (!d) {
        return c10::nullopt;
      }
      sizes.push_back(d.value());
    }
    return sizes;
  }

  bool isComplete() const {
    if (!dims_) {
      return false;
    }
    for (auto d : *dims_) {
      if(!d) {
        return false;
      }
    }
    return true;
  }

 private:
  c10::optional<ListOfOptionalElements> dims_;
};

struct TensorType;
using TensorTypePtr = std::shared_ptr<TensorType>;
// This type represents a single Tensor with a specific size
struct TORCH_API TensorType : public Type {
  static TensorTypePtr create(const at::Tensor& t);

  // used by TensorType::create(size_t dim) which in turn used by
  // shape_analysis.cpp
  static TensorTypePtr create(
      c10::optional<at::ScalarType> scalar_type,
      c10::optional<Device> device,
      const VaryingShape<int64_t>& sizes,
      const VaryingShape<int64_t>& strides,
      c10::optional<bool> requires_grad,
      c10::optional<bool> undefined = false,
      bool tensor_contiguity = false);

  static TensorTypePtr create(
      c10::optional<at::ScalarType> scalar_type,
      c10::optional<Device> device,
      const SymbolicShape& sizes,
      const VaryingShape<Stride>& stride_,
      c10::optional<bool> requires_grad,
      c10::optional<bool> undefined = false);

  static TensorTypePtr create(
      c10::optional<at::ScalarType> scalar_type,
      c10::optional<Device> device,
      c10::optional<size_t> dim,
      c10::optional<bool> requires_grad);

  // overloaded create variadic template argument as it could not distinguish
  // initializer list
  static TensorTypePtr createContiguous(
      at::ScalarType scalar_type,
      at::Device device,
      at::IntArrayRef sizes);

  static TypePtr fromNumberType(TypePtr typ);
  static TypePtr fromBoolType();

  c10::optional<size_t> dim() const {
    return sizes().size();
  }

  VaryingShape<int64_t> sizes() const;

  VaryingShape<int64_t> strides() const;

  const VaryingShape<Stride>& stride_properties() const {
    return strides_;
  }

  c10::optional<at::Device> device() const {
    return device_;
  }
  c10::optional<at::ScalarType> scalarType() const {
    return scalar_type_;
  }
  c10::optional<bool> requiresGrad() const {
    return requires_grad_;
  }
  bool requires_grad() const override {
    return requires_grad_ ? *requires_grad_ : true;
  }

  bool operator==(const Type& rhs) const override;
  bool isSubtypeOfExt(const TypePtr& rhs, std::ostream* why_not) const override;

  std::string str() const override;

  std::string repr_str() const override {
    return str() + (isInferredType() ? " (inferred)" : "");
  }

  c10::optional<size_t> numel() const {
    size_t prod = 1;
    const auto& shape = sizes();

    for (size_t i = 0; i < shape.size(); i++) {
      if (!shape[i]) {
        return c10::optional<size_t>{};
      }
      prod *= shape[i].value();
    }
    return prod;
  }

  TensorTypePtr withRequiresGrad(c10::optional<bool> s) {
    auto copy = clone();
    copy->requires_grad_ = s;
    return copy;
  }

  TensorTypePtr withScalarType(c10::optional<ScalarType> st) {
    auto copy = clone();
    copy->scalar_type_ = st;
    return copy;
  }


  TensorTypePtr withDim(c10::optional<size_t> d) {
    auto copy = clone();
    // withDim is only used by the legacy executor
    // that only cares about the rank, so create dummy symbols)) :
    copy->sizes_ = SymbolicShape(d);
    copy->strides_ = VaryingShape<Stride>(d);
    return copy;
  }

  TensorTypePtr withSizesStrides(
      at::IntArrayRef sizes,
      at::IntArrayRef strides) const {
    auto cloned = clone();
    auto ssizes = SymbolicShape(sizes);
    cloned->sizes_ = ssizes;
    cloned->strides_ = computeStrideProps(sizes, strides);
    return cloned;
  }

  TensorTypePtr withSymbolicShapes(SymbolicShape ssizes) const {
    auto cloned = clone();
    cloned->sizes_ = std::move(ssizes);
    return cloned;
  }

  TensorTypePtr withSizes(at::IntArrayRef sizes) const {
    return withSizesStrides(
        sizes, contiguousStridesOf(sizes));
  }

  TensorTypePtr dimensionedOnly() const {
    auto copy = clone();
    copy->sizes_ = SymbolicShape(sizes().size());
    copy->strides_ = VaryingShape<Stride>(sizes().size());
    return copy;
  }

  TensorTypePtr contiguous() const {
    auto cloned = clone();
    TORCH_INTERNAL_ASSERT(sizes().concrete_sizes().has_value());
    auto strides = computeStrideProps(
        *sizes().concrete_sizes(),
        contiguousStridesOf(*sizes().concrete_sizes()));
    cloned->strides_ = strides;
    return cloned;
  }

  const SymbolicShape& symbolic_sizes() const;

  TensorTypePtr merge(const TensorType& other, bool merge_sizes = true) const;

  bool matchTensor(const at::Tensor& t);

  // is all information about the type specified except for autograd?
  // This replaces the notion of a 'CompleteTensorType' that used to exist
  // in the type-hierarchy. Excluding require_grad and undefined allows
  // this to match the old behavior.
  bool isComplete() const {
    return scalar_type_ && device_ && sizes_.isComplete() && strides_.isComplete();
  }

  bool isInferredType() const {
    return is_inferred_;
  }

  static TensorTypePtr getInferred() {
    static auto valueInferred = TensorType::create(
        /*scalar_type=*/{},
        /*device=*/{},
        /*sizes=*/SymbolicShape(),
        /*stride=*/VaryingShape<Stride>{},
        /*requires_grad=*/{},
        /*undefined=*/false);
    valueInferred->is_inferred_ = true;
    return valueInferred;
  }

  // this property is used by GuardElimination
  // please see `checkInputs` for more details
  bool isSummarized() const {
    return !(isComplete() && requiresGrad().has_value() &&
             undefined().has_value());
  }

  TensorTypePtr withUndefined() {
    auto r = clone();
    r->undefined_ = true;
    return r;
  }

  TensorTypePtr withPossiblyUndefined() {
    auto r = clone();
    r->undefined_ = c10::nullopt;
    return r;
  }

  c10::optional<bool> undefined() const { return undefined_; }

  static TensorTypePtr get();

  static const TypeKind Kind = TypeKind::TensorType;

  static std::vector<int64_t> contiguousStridesOf(at::IntArrayRef sizes) {
    std::vector<int64_t> strides(sizes.size());
    if (sizes.empty()) // zero-dim case
      return strides;
    strides.back() = 1;
    for (size_t i = strides.size() - 1; i > 0; i--) {
      strides[i - 1] = strides[i] * sizes[i];
    }
    return strides;
  }

 private:
  TensorType(
      c10::optional<at::ScalarType> scalar_type,
      c10::optional<Device> device,
      const SymbolicShape& sizes,
      const VaryingShape<Stride>& strides,
      c10::optional<bool> requires_grad,
      c10::optional<bool> undefined = false);

  TensorTypePtr clone() const {
    return TensorTypePtr(new TensorType(
        scalar_type_, device_, sizes_, strides_, requires_grad_, undefined_));
  }

  static VaryingShape<Stride> computeStrideProps(
      at::IntArrayRef sizes,
      at::IntArrayRef strides,
      bool tensor_contiguity = false);

  c10::optional<at::ScalarType> scalar_type_;
  c10::optional<at::Device> device_;
  SymbolicShape sizes_;
  VaryingShape<Stride> strides_;
  c10::optional<bool> requires_grad_;
  // we exploit the fact certain tensors must be zero in the autograd to
  // optimize gradient computation. Such zero tensors are currently implemented
  // with `UndefinedTensorImpl.` They can be handled only by special operators
  // (e.g. `AutogradAdd`) and their `Tensor::defined()` property returns false.
  // Normally, `undefined_` is set to false, unless a type was created
  // with `withUndefined`
  // This will also mean that `undefined` tensors will fail
  // `subtypeOf(TensorType::get())` check
  // undefined_ may become `c10::nullopt` if the tensor was observed to be both
  // defined and undefined. However, no tensor type starts out with
  // `undefined_` set to `c10::nullopt`
  c10::optional<bool> undefined_;
  // Represents whether or not this type was inferred.
  bool is_inferred_ = false;
};

struct ListType;
using ListTypePtr = std::shared_ptr<ListType>;
struct TORCH_API ListType
    : public SingleElementType<TypeKind::ListType, ListType> {
  // It's not exactly a singleton, but there should be exactly one instance of
  // List[T] for every T
  friend struct Type;
  template <typename... T>
  static ListTypePtr create(T&&... all) {
    return ListTypePtr(
        new ListType(std::forward<T>(all)...)); // NOLINT(modernize-make-shared)
  }

  std::string str() const override {
    std::stringstream ss;
    ss << getElementType()->str() << "[]";
    return ss.str();
  }
  TypePtr createWithContained(
      std::vector<TypePtr> contained_types) const override {
    return create(contained_types.at(0));
  }

  bool isSubtypeOfExt(const TypePtr& rhs, std::ostream* why_not) const override;

  // common cast List[Tensor]
  static ListTypePtr ofTensors();
  static ListTypePtr ofInts();
  static ListTypePtr ofFloats();
  static ListTypePtr ofComplexDoubles();
  static ListTypePtr ofBools();
  static ListTypePtr ofStrings();

 private:
  ListType(TypePtr elem) : SingleElementType(elem) {}

  std::string annotation_str_impl(TypePrinter printer = nullptr) const override {
    std::stringstream ss;
    ss << "List[" << getElementType()->annotation_str(printer) << "]";
    return ss.str();
  }
};

struct DictType;
using DictTypePtr = std::shared_ptr<DictType>;
struct TORCH_API DictType : public Type {
  friend struct Type;
  static const TypeKind Kind = TypeKind::DictType;

  static DictTypePtr create(TypePtr key, TypePtr value) {
    switch (key->kind()) {
      case TypeKind::AnyType:
      case TypeKind::IntType:
      case TypeKind::BoolType:
      case TypeKind::FloatType:
      case TypeKind::ComplexType:
      case TypeKind::StringType:
      case TypeKind::TensorType:
        return DictTypePtr(new DictType(key, value));
      default:
        AT_ERROR(
            "Cannot create dict for key type '",
            key->str(),
            "', only int, float, complex, Tensor and string keys are supported");
    }
  }

  // aligned with the format in FunctionSchema
  std::string str() const override {
    std::stringstream ss;
    ss << "Dict(" << getKeyType()->str() << ", " << getValueType()->str()
       << ")";
    return ss.str();
  }

  TypePtr createWithContained(
      std::vector<TypePtr> contained_types) const override {
    if (contained_types.size() != 2) {
      throw std::runtime_error("Expected 2 contained types");
    }
    return create(contained_types.at(0), contained_types.at(1));
  }

  TypePtr getKeyType() const {
    return types.at(0);
  }

  TypePtr getValueType() const {
    return types.at(1);
  }

  bool hasFreeVariables() const override {
    return has_free_variables;
  }

  at::ArrayRef<TypePtr> containedTypes() const override {
    return types;
  }

  bool operator==(const Type& rhs) const override {
    if (auto dict_rhs = rhs.cast<DictType>()) {
      return *getKeyType() == *(dict_rhs->getKeyType()) &&
          *getValueType() == *(dict_rhs->getValueType());
    }
    return false;
  }

 private:
  DictType(TypePtr key, TypePtr value)
      : Type(TypeKind::DictType),
        types({key, value}),
        has_free_variables(
            key->hasFreeVariables() || value->hasFreeVariables()) {}

  std::string annotation_str_impl(TypePrinter printer = nullptr) const override {
    std::stringstream ss;
    ss << "Dict[" << getKeyType()->annotation_str(printer) << ", "
       << getValueType()->annotation_str(printer) << "]";
    return ss.str();
  }

  std::vector<TypePtr> types;
  bool has_free_variables;
};

struct FutureType;
using FutureTypePtr = std::shared_ptr<FutureType>;

struct TORCH_API FutureType
    : public SingleElementType<TypeKind::FutureType, FutureType> {
  friend struct Type;
  template <typename... T>
  static FutureTypePtr create(TypePtr elem) {
    return FutureTypePtr(
        new FutureType(std::move(elem))); // NOLINT(modernize-make-shared)
  }

  std::string str() const override {
    std::stringstream ss;
    ss << "Future(" << getElementType()->str() << ")";
    return ss.str();
  }
  TypePtr createWithContained(
      std::vector<TypePtr> contained_types) const override {
    return create(contained_types.at(0));
  }

  bool isSubtypeOfExt(const TypePtr& rhs, std::ostream* why_not) const override {
    if (Type::isSubtypeOfExt(rhs, why_not)) {
      return true;
    }
    if (auto rhs_ = rhs->cast<FutureType>()) {
      return getElementType()->isSubtypeOfExt(rhs_->getElementType(), why_not);
    }
    return false;
  }

 private:
  FutureType(TypePtr elem) : SingleElementType(elem) {}

  std::string annotation_str_impl(TypePrinter printer = nullptr) const override {
    std::stringstream ss;
    ss << "Future[" << getElementType()->annotation_str(printer) << "]";
    return ss.str();
  }
};

struct RRefType;
using RRefTypePtr = std::shared_ptr<RRefType>;

struct TORCH_API RRefType
    : public SingleElementType<TypeKind::RRefType, RRefType> {
  friend struct Type;
  template <typename... T>
  static RRefTypePtr create(TypePtr elem) {
    return RRefTypePtr(
        new RRefType(std::move(elem))); // NOLINT(modernize-make-shared)
  }

  std::string str() const override {
    std::stringstream ss;
    ss << "RRef(" << getElementType()->str() << ")";
    return ss.str();
  }
  TypePtr createWithContained(
      std::vector<TypePtr> contained_types) const override {
    return create(contained_types.at(0));
  }

 private:
  RRefType(TypePtr elem) : SingleElementType(elem) {}

  std::string annotation_str_impl(TypePrinter printer = nullptr) const override {
    std::stringstream ss;
    ss << "RRef[" << getElementType()->annotation_str(printer) << "]";
    return ss.str();
  }
};


struct NamedType;
using NamedTypePtr = std::shared_ptr<NamedType>;
using ConstNamedTypePtr = std::shared_ptr<const NamedType>;

struct TORCH_API NamedType : public Type {
  NamedType(TypeKind tk, c10::optional<QualifiedName> name)
      : Type(tk), name_(std::move(name)) {
    TORCH_INTERNAL_ASSERT(
        tk == TypeKind::TupleType || tk == TypeKind::FunctionType ||
        tk == TypeKind::ClassType || tk == TypeKind::InterfaceType ||
        tk == TypeKind::EnumType,
        "If you add a new kind of NamedType, ",
        "please update the cast<NamedType> specialization and this assert");
  }

  // Fully qualified name of type
  // Looks like: "foo.bar.Baz".
  const c10::optional<QualifiedName>& name() const {
    return name_;
  }
private:
  c10::optional<QualifiedName> name_;
};

// Any should never appear in a named type like a class, namedtuple or
// interface. If it does, then dynamic type information will be lost in the
// Pickler, leading to hard-to-track-down bugs that will only occur
// after saving or loading a model. This is because we rely on the
// static types in named types to reconstruct type tags of loaded
// values. Lifting this restriction requires solving the serialization
// problem first.
TORCH_API void checkNoAny(
    const Type& base,
    const char* what,
    const std::string& attrname,
    const TypePtr& attrtype);

struct TupleType;
using TupleTypePtr = std::shared_ptr<TupleType>;
using NameList = std::vector<std::string>;
// This type represents a Tuple
struct TORCH_API TupleType : public NamedType {
  static TupleTypePtr createNamed(const c10::optional<c10::QualifiedName>& name,
      const std::vector<std::string>& field_names,
      const std::vector<TypePtr>& types);
  static TupleTypePtr create(
      std::vector<TypePtr> types) {
    return TupleTypePtr(new TupleType(
        std::move(types),
        c10::nullopt,
        nullptr)); // NOLINT(modernize-make-shared)
  }

  at::ArrayRef<TypePtr> elements() const {
    return elements_;
  }

  bool operator==(const Type& rhs) const override;
  bool isSubtypeOfExt(const TypePtr& rhs_, std::ostream* why_not) const override;

  std::string str() const override;
  bool hasFreeVariables() const override {
    return has_free_variables_;
  }
  at::ArrayRef<TypePtr> containedTypes() const override {
    return elements_;
  }
  TypePtr createWithContained(
      std::vector<TypePtr> contained_types) const override {
    return std::shared_ptr<TupleType>(
        new TupleType(std::move(contained_types), name(), schema()));
  }
  const std::shared_ptr<FunctionSchema>& schema() const {
    return schema_;
  }

  static const TypeKind Kind = TypeKind::TupleType;

 private:
  TupleType(
      std::vector<TypePtr> elements_,
      c10::optional<c10::QualifiedName> name,
      std::shared_ptr<FunctionSchema> schema);

  bool compare(
      const Type& rhs,
      std::function<bool(const TypePtr, const TypePtr)> fn) const {
    if (rhs.kind() != kind()) {
      return false;
    }

    const auto& l_elements = elements();
    const auto& r_elements = rhs.castRaw<TupleType>()->elements();
    if (l_elements.size() != r_elements.size())
      return false;
    for (size_t i = 0; i < l_elements.size(); ++i) {
      if (!fn(l_elements[i], r_elements[i]))
        return false;
    }
    return true;
  }

  std::string annotation_str_impl(TypePrinter printer = nullptr) const override;

  std::vector<TypePtr> elements_;
  bool has_free_variables_;
  std::shared_ptr<FunctionSchema> schema_;
};

struct EnumType;
using EnumTypePtr = std::shared_ptr<EnumType>;
using EnumNameValue = std::pair<std::string, IValue>;
struct TORCH_API EnumType : public NamedType {
  friend struct Type;
  static const TypeKind Kind = TypeKind::EnumType;

  static EnumTypePtr create(
      const c10::QualifiedName& qualified_class_name,
      TypePtr value, std::vector<EnumNameValue> enum_names_values, std::weak_ptr<::torch::jit::CompilationUnit> cu) {
    switch (value->kind()) {
      case TypeKind::IntType:
      case TypeKind::FloatType:
      case TypeKind::StringType:
        return EnumTypePtr(new EnumType(qualified_class_name, std::move(value), std::move(enum_names_values), std::move(cu)));
      default:
        AT_ERROR(
            "Cannot create Enum with value type '",
            value->str(),
            "', only int, float and string are supported");
    }
  }

  std::string str() const override {
    return "Enum<" + annotation_str() + ">";
  }

  std::string repr_str() const override {
    return str();
  }

  TypePtr getValueType() const {
    return value_type_;
  }

  bool operator==(const Type& rhs) const override {
    if (auto enum_rhs = rhs.cast<EnumType>()) {
      return name().value() == enum_rhs->name().value() &&
          *getValueType() == *(enum_rhs->getValueType()) &&
          this->compilation_unit() == enum_rhs->compilation_unit();
    }
    return false;
  }

  bool isSubtypeOfExt(const TypePtr& rhs, std::ostream* why_not) const override;

  std::shared_ptr<const ::torch::jit::CompilationUnit> compilation_unit() const {
    auto cu = cu_.lock();
    return cu;
  }

  const QualifiedName qualifiedClassName() const {
    return name().value();
  }

  at::ArrayRef<TypePtr> containedTypes() const override {
    return value_type_;
  }

  const at::ArrayRef<EnumNameValue> enumNamesValues() const {
    return enum_names_values_;
  }

 private:
  EnumType(
      c10::QualifiedName qualified_class_name,
      TypePtr value_type,
      std::vector<EnumNameValue> enum_names_values,
      std::weak_ptr<torch::jit::CompilationUnit> cu)
      : NamedType(TypeKind::EnumType, std::move(qualified_class_name)),
        value_type_(std::move(value_type)),
        enum_names_values_(std::move(enum_names_values)),
        cu_(cu) {}

  std::string annotation_str_impl(TypePrinter printer = nullptr) const override {
    const auto& n = name().value();
    return n.qualifiedName();
  }

  TypePtr value_type_;
  std::vector<EnumNameValue> enum_names_values_;
  std::weak_ptr<::torch::jit::CompilationUnit> cu_;
};


// the common supertype of all Enums, only used in operator registraion.
// EnumType <: AnyEnumType for all Enums
struct AnyEnumType;
using AnyEnumTypePtr = std::shared_ptr<AnyEnumType>;
struct TORCH_API AnyEnumType : public Type {
  bool operator==(const Type& rhs) const override {
    return rhs.kind() == kind();
  }
  std::string str() const override {
    return "AnyEnumType";
  }
  static const TypeKind Kind = TypeKind::AnyEnumType;
  // global singleton
  static AnyEnumTypePtr get();
private:
  AnyEnumType()
  : Type(TypeKind::AnyEnumType) {}
};


struct NumberType;
using NumberTypePtr = std::shared_ptr<NumberType>;
// This type represents a Python number
// Subtype hierarchy for Number Types (NumberType as the base type):
// IntType <: NumberType
// FloatType <: NumberType
// ComplexType <:NumberType
struct TORCH_API NumberType : public Type {
  bool operator==(const Type& rhs) const override {
    return rhs.kind() == kind();
  }
  std::string str() const override {
    return "Scalar"; // match what PythonArgParser says for clarity
  }
  static const TypeKind Kind = TypeKind::NumberType;
  // global singleton
  static NumberTypePtr get();

 protected:
  NumberType(TypeKind kind = TypeKind::NumberType) : Type(kind) {}

  std::string annotation_str_impl(TypePrinter printer = nullptr) const override {
    return "number"; // technically not a valid python type, but
                     // we need to use it when parsing back in annotations
                     // for implicit conversions
  }
};

struct FloatType;
using FloatTypePtr = std::shared_ptr<FloatType>;
// This type represents a Python float number
struct TORCH_API FloatType : public NumberType {
  bool operator==(const Type& rhs) const override {
    return rhs.kind() == kind();
  }
  std::string str() const override {
    return "float";
  }
  bool isSubtypeOfExt(const TypePtr& rhs, std::ostream* why_not) const override {
    return rhs->kind() == TypeKind::NumberType || NumberType::isSubtypeOfExt(rhs, why_not);
  }
  static const TypeKind Kind = TypeKind::FloatType;
  // global singleton
  static FloatTypePtr get();

 private:
  FloatType() : NumberType(TypeKind::FloatType) {}
  std::string annotation_str_impl(TypePrinter printer = nullptr) const override {
    return "float";
  }
};

struct ComplexType;
using ComplexTypePtr = std::shared_ptr<ComplexType>;
// This type represents a Python float number
struct TORCH_API ComplexType : public NumberType {
<<<<<<< HEAD
  static ComplexTypePtr create() {
    return ComplexTypePtr(new ComplexType()); // NOLINT(modernize-make-shared)
  }
=======
>>>>>>> 078fadaa
  bool operator==(const Type& rhs) const override {
    return rhs.kind() == kind();
  }
  std::string str() const override {
    return "complex";
  }
  bool isSubtypeOfExt(const TypePtr& rhs, std::ostream* why_not) const override {
    return rhs->kind() == TypeKind::NumberType || NumberType::isSubtypeOfExt(rhs, why_not);
  }
  static const TypeKind Kind = TypeKind::ComplexType;
  // global singleton
  static ComplexTypePtr get();

 private:
  ComplexType() : NumberType(TypeKind::ComplexType) {}
  std::string annotation_str_impl(TypePrinter printer = nullptr) const override {
    return "complex";
  }
};

struct IntType;
using IntTypePtr = std::shared_ptr<IntType>;
// This type represents a Python int number
struct TORCH_API IntType : public NumberType {
  bool operator==(const Type& rhs) const override {
    return rhs.kind() == kind();
  }
  std::string str() const override {
    return "int";
  }
  bool isSubtypeOfExt(const TypePtr& rhs, std::ostream* why_not) const override {
    return rhs->kind() == TypeKind::NumberType || NumberType::isSubtypeOfExt(rhs, why_not);
  }
  static const TypeKind Kind = TypeKind::IntType;
  // global singleton
  static IntTypePtr get();

 private:
  IntType() : NumberType(TypeKind::IntType) {}
  std::string annotation_str_impl(TypePrinter printer = nullptr) const override {
    return "int";
  }
};

struct BoolType;
using BoolTypePtr = std::shared_ptr<BoolType>;
// This node represents a Python bool value
struct TORCH_API BoolType : public Type {
  bool operator==(const Type& rhs) const override {
    return rhs.kind() == kind();
  }
  std::string str() const override {
    return "bool";
  }
  static const TypeKind Kind = TypeKind::BoolType;
  // global singleton
  static BoolTypePtr get();

 private:
  BoolType() : Type(TypeKind::BoolType) {}
};

struct StringType;
using StringTypePtr = std::shared_ptr<StringType>;
// This type represents a Python string
struct TORCH_API StringType : public Type {
  bool operator==(const Type& rhs) const override {
    return rhs.kind() == kind();
  }
  std::string str() const override {
    // we only use "str" (not "string") in both FunctionSchema and script
    return annotation_str();
  }
  std::string annotation_str_impl(TypePrinter printer = nullptr) const override {
    return "str";
  }
  static const TypeKind Kind = TypeKind::StringType;
  // global singleton
  static StringTypePtr get();

 private:
  StringType() : Type(TypeKind::StringType) {}
};

struct StorageType;
using StorageTypePtr = std::shared_ptr<StorageType>;
struct TORCH_API StorageType : public Type {
  bool operator==(const Type& rhs) const override {
    return rhs.kind() == kind();
  }
  std::string str() const override {
    return annotation_str();
  }
  std::string annotation_str_impl(TypePrinter printer = nullptr) const override {
    return "Storage";
  }
  static const TypeKind Kind = TypeKind::StorageType;
  // global singleton
  static StorageTypePtr get();

 private:
  StorageType() : Type(TypeKind::StorageType) {}
};

struct FunctionType;
using FunctionTypePtr = std::shared_ptr<FunctionType>;
struct TORCH_API FunctionType : public NamedType {
  static FunctionTypePtr create(torch::jit::Function* function) {
    return FunctionTypePtr(
        new FunctionType(function)); // NOLINT(modernize-make-shared)
  }
  bool operator==(const Type& rhs) const override {
    if (auto func_type = rhs.cast<FunctionType>()) {
      return func_type->function_ == function_;
    }

    return false;
  }
  std::string str() const override {
    return "Function";
  }
  torch::jit::Function* function() const {
    return function_;
  }
  static const TypeKind Kind = TypeKind::FunctionType;

 private:
  FunctionType(torch::jit::Function* function);
  std::string annotation_str_impl(TypePrinter printer = nullptr) const override {
    const auto& n = name().value();
    return n.qualifiedName();
  }
  torch::jit::Function* function_;
};

struct NoneType;
using NoneTypePtr = std::shared_ptr<NoneType>;
// This type represents a Python None
struct TORCH_API NoneType : public Type {
  bool operator==(const Type& rhs) const override {
    return rhs.kind() == kind();
  }
  std::string str() const override {
    return "NoneType";
  }
  bool isSubtypeOfExt(const TypePtr& rhs, std::ostream *why_not) const override {
    if (rhs->kind() == OptionalType::Kind) {
      return true;
    }
    return Type::isSubtypeOfExt(rhs, why_not);
  }
  static const TypeKind Kind = TypeKind::NoneType;
  // global singleton
  static NoneTypePtr get();

 private:
  NoneType() : Type(TypeKind::NoneType) {}
};

struct GeneratorType;
using GeneratorTypePtr = std::shared_ptr<GeneratorType>;
// This type represents a Generator
struct TORCH_API GeneratorType : public Type {
  bool operator==(const Type& rhs) const override {
    return rhs.kind() == kind();
  }
  std::string str() const override {
    return "Generator";
  }
  static const TypeKind Kind = TypeKind::GeneratorType;
  // global singleton
  static GeneratorTypePtr get();

 private:
  GeneratorType() : Type(TypeKind::GeneratorType) {}
};

struct QuantizerType;
using QuantizerTypePtr = std::shared_ptr<QuantizerType>;
// This type represents a Quantizer
struct TORCH_API QuantizerType : public Type {
  bool operator==(const Type& rhs) const override {
    return rhs.kind() == kind();
  }
  std::string str() const override {
    return "Quantizer";
  }
  static const TypeKind Kind = TypeKind::QuantizerType;
  // global singleton
  static QuantizerTypePtr get();

 private:
  QuantizerType() : Type(TypeKind::QuantizerType) {}
};

struct QSchemeType;
using QSchemeTypePtr = std::shared_ptr<QSchemeType>;
// This type represents a QScheme
struct TORCH_API QSchemeType : public Type {
  bool operator==(const Type& rhs) const override {
    return rhs.kind() == kind();
  }
  std::string str() const override {
    return "QScheme";
  }
  static const TypeKind Kind = TypeKind::QSchemeType;
  // global singleton
  static QSchemeTypePtr get();

 private:
  QSchemeType() : Type(TypeKind::QSchemeType) {}
};

struct DeviceObjType;
using DeviceObjTypePtr = std::shared_ptr<DeviceObjType>;
// This type represents a Device
struct TORCH_API DeviceObjType : public Type {
  bool operator==(const Type& rhs) const override {
    return rhs.kind() == kind();
  }
  std::string str() const override {
    return "Device";
  }
  static const TypeKind Kind = TypeKind::DeviceObjType;
  // global singleton
  static DeviceObjTypePtr get();

 private:
  DeviceObjType() : Type(TypeKind::DeviceObjType) {}
};

struct StreamObjType;
using StreamObjTypePtr = std::shared_ptr<StreamObjType>;
// This type represents a Generator
struct TORCH_API StreamObjType : public Type {
  bool operator==(const Type& rhs) const override {
    return rhs.kind() == kind();
  }
  std::string str() const override {
    return "Stream";
  }
  static const TypeKind Kind = TypeKind::StreamObjType;
  // global singleton
  static StreamObjTypePtr get();

private:
  StreamObjType() : Type(TypeKind::StreamObjType) {}
};

struct VarType;
using VarTypePtr = std::shared_ptr<VarType>;
// This type represents a type variable, used in FunctionSchema
struct VarType : public Type {
  static VarTypePtr create(std::string name_) {
    return VarTypePtr(new VarType(std::move(name_)));
  }
  bool operator==(const Type& rhs) const override {
    return rhs.kind() == kind();
  }
  std::string str() const override {
    return name();
  }
  const std::string& name() const {
    return name_;
  }
  bool hasFreeVariables() const override {
    return true;
  }
  static const TypeKind Kind = TypeKind::VarType;

 private:
  VarType(std::string name_)
      : Type(TypeKind::VarType), name_(std::move(name_)) {}
  std::string name_;
};

struct CapsuleType;
using CapsuleTypePtr = std::shared_ptr<CapsuleType>;
// This type represents a Python Capsule.
// It does not appear in the IR and is only used during runtime
struct TORCH_API CapsuleType : public Type {
  bool operator==(const Type& rhs) const override {
    return rhs.kind() == kind();
  }
  std::string str() const override {
    return "Capsule";
  }
  static const TypeKind Kind = TypeKind::CapsuleType;
  // global singleton
  static CapsuleTypePtr get();
private:
  CapsuleType()
  : Type(TypeKind::CapsuleType) {}
};

struct PyObjectType;
using PyObjectTypePtr = std::shared_ptr<PyObjectType>;
// This type represents a PyObject Type
struct TORCH_API PyObjectType : public Type {
  bool operator==(const Type& rhs) const override {
    return rhs.kind() == kind();
  }
  std::string str() const override {
    return "PyObject";
  }
  static const TypeKind Kind = TypeKind::PyObjectType;
  // global singleton
  static PyObjectTypePtr get();
private:
  PyObjectType()
  : Type(TypeKind::PyObjectType) {}
};

enum class TypeVerbosity {
  None,
  Type,
  TypeAndStride,
  Full,
  Default = Full,
};

TORCH_API TypeVerbosity type_verbosity();

TORCH_API std::ostream& operator<<(std::ostream& out, const Type& t);
template <typename T>
TORCH_API std::ostream& operator<<(
    std::ostream& out,
    const VaryingShape<T>& t);
TORCH_API std::ostream& operator<<(std::ostream& os, const SymbolicShape& s);
TORCH_API std::ostream& operator<<(std::ostream& os, const ShapeSymbol& s);
TORCH_API std::ostream& operator<<(std::ostream& os, const Stride& s);
// what is the type, ignoring extra size/shape information?
// e.g. Tensor(2x3) -> Dynamic, and Tuple(Tensor(2x3),...) -> Tuple(Dynamic,...)

// xxx: be careful with calls because this can be very slow. If calling this on a graph
// use `EraseShapeInformation` in shape_analysis.h
inline TypePtr unshapedType(const TypePtr& type) {
  if (type->isSubtypeOf(TensorType::get())) {
    return TensorType::get();
  }
  return type->withContained(fmap(type->containedTypes(), unshapedType));
}

inline TypePtr TensorType::fromNumberType(TypePtr typ) {
  if (typ->isSubtypeOf(IntType::get())) {
    return TensorType::createContiguous(at::kLong, at::kCPU, {});
  } else if (typ->isSubtypeOf(FloatType::get())) {
    return TensorType::createContiguous(at::kDouble, at::kCPU, {});
  } else if (typ->isSubtypeOf(BoolType::get())) {
    return TensorType::createContiguous(at::kBool, at::kCPU, {});
  }
  TORCH_CHECK(false, "Unknown number type: ", typ->str());
}
inline TypePtr TensorType::fromBoolType() {
  return TensorType::createContiguous(at::kBool, at::kCPU, {});
}

inline c10::optional<c10::ScalarType> tryScalarTypeFromJitType(const c10::TypePtr & type) {
  if (type == FloatType::get()) {
    return at::typeMetaToScalarType(c10::get_default_dtype());
  } else if (type == IntType::get()) {
    return at::ScalarType::Long;
  } else if (type == BoolType::get()) {
    return at::ScalarType::Bool;
  }
  return c10::nullopt;
}

inline at::ScalarType scalarTypeFromJitType(const c10::TypePtr& type) {
  auto result = tryScalarTypeFromJitType(type);
  TORCH_CHECK(
      result,
      "Add new condition, expected Float, Complex, Int, or Bool but got",
      type->str());
  return *result;
}

// Attempt to find the correct supertype of t1 and t2. If none is found then
// nullopt will be returned if default_to_any is false, and Any will be returned
// if it is true. If t1 == t2, or t1 is a type refinement of t2,
// then t2 will be returned (and vice versa).
// Two different tensortypes will return dynamic.
// Currently we chose not to support returning a NumberType for a float & int
// input because of a lack of operator support for NumberType
TORCH_API c10::optional<TypePtr> unifyTypes(
    const TypePtr& t1,
    const TypePtr& t2,
    bool default_to_any = false);

TORCH_API c10::optional<TypePtr> unifyTypeList(
    at::ArrayRef<TypePtr> elements,
    std::ostream& why_not);

namespace detail {
template <typename T>
struct getTypePtr_ final {
  static TypePtr call() {
    TypePtr res = []() {
      try {
        return getCustomClassType<T>();
      } catch(const c10::Error&) {
        TORCH_CHECK(
            false,
            "Type ",
            c10::util::get_fully_qualified_type_name<T>(),
            " could not be converted to any of the known types."
        );
      }
    }();
    return std::dynamic_pointer_cast<Type>(std::move(res));
  }
};

template <>
struct getTypePtr_<at::IValue> final {
  static TypePtr call() {
    return AnyType::get();
  }
};

template <>
struct getTypePtr_<at::Tensor> final {
  static TypePtr call() {
    return TensorType::get();
  }
};
template <>
struct getTypePtr_<c10::Storage> final {
  static TypePtr call() {
    return StorageType::get();
  }
};
template <>
struct getTypePtr_<c10::Stream> final {
  static TypePtr call() {
    return StreamObjType::get();
  }
};
template <>
struct getTypePtr_<double> final {
  static TypePtr call() {
    return FloatType::get();
  }
};
template <>
struct getTypePtr_<c10::complex<double>> final {
  static TypePtr call() {
    return ComplexType::get();
  }
};
template <>
struct getTypePtr_<int64_t> final {
  static TypePtr call() {
    return IntType::get();
  }
};
template <>
struct getTypePtr_<c10::ScalarType> final {
  static TypePtr call() {
    return IntType::get();
  }
};
template <>
struct getTypePtr_<c10::Device> final {
  static TypePtr call() {
    return DeviceObjType::get();
  }
};
template <>
struct getTypePtr_<c10::Layout> final {
  static TypePtr call() {
    return IntType::get();
  }
};
template <>
struct getTypePtr_<c10::MemoryFormat> final {
  static TypePtr call() {
    return IntType::get();
  }
};
template <>
struct getTypePtr_<bool> final {
  static TypePtr call() {
    return BoolType::get();
  }
};
template <>
struct getTypePtr_<at::Scalar> final {
  static TypePtr call() {
    return NumberType::get();
  }
};
template <>
struct getTypePtr_<c10::QScheme> final {
  static TypePtr call() {
    return QSchemeType::get();
  }
};
template <>
struct getTypePtr_<at::Generator> final {
  static TypePtr call() {
    return OptionalType::create(GeneratorType::get());
  }
};
template <>
struct getTypePtr_<std::string> final {
  static TypePtr call() {
    return StringType::get();
  }
};
template <>
struct getTypePtr_<at::Dimname> final {
  static TypePtr call() {
    return StringType::get();
  }
};
template <class T>
struct getTypePtr_<std::vector<T>> final {
  static TypePtr call() {
    static auto type = ListType::create(getTypePtr_<T>::call());
    return type;
  }
};
template <class T>
struct getTypePtr_<c10::ArrayRef<T>> final {
  static TypePtr call() {
    static auto type = ListType::create(getTypePtr_<T>::call());
    return type;
  }
};
template <class T>
struct getTypePtr_<c10::List<T>> final {
  static TypePtr call() {
    static auto type = ListType::create(getTypePtr_<T>::call());
    return type;
  }
};
template <class T, size_t N>
struct getTypePtr_<std::array<T, N>> final {
  static TypePtr call() {
    static auto type = ListType::create(getTypePtr_<T>::call());
    return type;
  }
};
template <class K, class V>
struct getTypePtr_<std::unordered_map<K, V>> final {
  static TypePtr call() {
    static auto type =
        DictType::create(getTypePtr_<K>::call(), getTypePtr_<V>::call());
    return type;
  }
};
template <class K, class V>
struct getTypePtr_<c10::Dict<K, V>> final {
  static TypePtr call() {
    static auto type =
        DictType::create(getTypePtr_<K>::call(), getTypePtr_<V>::call());
    return type;
  }
};
template <class T>
struct getTypePtr_<at::optional<T>> final {
  static TypePtr call() {
    static auto type = OptionalType::create(getTypePtr_<T>::call());
    return type;
  }
};
template <class... Contained>
struct getTypePtr_<std::tuple<Contained...>> final {
  static TypePtr call() {
    std::vector<TypePtr> contained_types = {
      (getTypePtr_<Contained>::call())...
    };
    return TupleType::create(std::move(contained_types));
  }
};
template <>
struct getTypePtr_<void> final {
  static TypePtr call() {
    return NoneType::get();
  }
};
} // namespace detail
template <class T>
inline TypePtr getTypePtr() {
  // TODO: static_assert that a templated function exists, and throw a friendly
  // error message if not
  return detail::getTypePtr_<T>::call();
}

using TypeEnv = std::unordered_map<std::string, TypePtr>;
struct MatchTypeReturn {
  MatchTypeReturn(std::string reason) : reason_(std::move(reason)) {}
  static MatchTypeReturn Success() {
    return MatchTypeReturn();
  }
  bool success() const {
    return !reason_.has_value();
  }
  const std::string& reason() const {
    return reason_.value();
  }

 private:
  MatchTypeReturn()
  : reason_(c10::nullopt) {}
  c10::optional<std::string> reason_; // is there is no match, this contains the reason
};

// attempt to match the type variables in formal to actual, adding them to type_env.
// If no match is possible this returns a MatchTypeReturn with r.success() == false
// and a r.reason() that describes why it could not match.
// note: It is possible to successfully match a formal, but for type variables
// in the formal to still not be defined. In particular, None matches Optional[T]
// but does not define the value of T.
TORCH_API MatchTypeReturn
matchTypeVariables(TypePtr formal, TypePtr actual, TypeEnv& type_env);

// replace type variables appearing in `type` with the values in
// `type_env`. Returns nullptr if a variable used in `type`
// does not appear in `type_env`
TORCH_API TypePtr tryEvalTypeVariables(TypePtr type, TypeEnv& type_env);

TORCH_API bool elementTypeCanBeInferredFromMembers(const TypePtr& elem_type);

// This enumerator represents the 'kind' of an attribute - a buffer, a paramter, or neither.
// This state is mutually exclusive. Buffers and Parameters can only appear on modules.
enum class AttributeKind {
  BUFFER,
  PARAMETER,
  REGULAR_ATTRIBUTE
};

// This structure represents all notional booking entities in a class attribute: name, kind (see: AttributeKind), and type (see: TypePtr).
// Note: This structure does not represent the value of the attribute.
struct TORCH_API ClassAttribute {
  public:
  ClassAttribute(AttributeKind kind,
  TypePtr attributeType,
  std::string attributeName) :
    kind_(kind),
    attributeType_(attributeType),
    attributeName_(std::move(attributeName)) {}

  AttributeKind getKind() const {
    return kind_;
  }

  TypePtr getType() const {
    return attributeType_;
  }

  const std::string& getName() const {
    return attributeName_;
  }

  private:
  AttributeKind kind_;
  TypePtr attributeType_;
  std::string attributeName_;
};

/**
 * User Defined Types
 */

struct ClassType;
using ClassTypePtr = std::shared_ptr<ClassType>;
using ::torch::jit::CompilationUnit;

// This represents a class in TorchScript.
struct TORCH_API ClassType : public NamedType {
  // This represents an attribute of a class; a name associated with an attribute, and a
  // getter and (optional) setter for that attribute.
  struct Property {
    std::string name;
    torch::jit::Function* getter;
    torch::jit::Function* setter;
  };

  // Create a class type with name `name` and its methods stored in `cu`.
  static ClassTypePtr create(
      c10::optional<QualifiedName> qualifiedName,
      std::weak_ptr<CompilationUnit> cu,
      bool is_module = false,
      std::string doc_string = "",
      std::vector<std::string> unresolved_class_attributes = {});

  bool operator==(const Type& rhs) const override {
    if (auto user_rhs = rhs.cast<ClassType>()) {
      const auto& lhs_name = name().value();
      const auto& rhs_name = user_rhs->name().value();

      return lhs_name == rhs_name &&
          this->compilation_unit() == user_rhs->compilation_unit();
    }
    return false;
  }

  std::string str() const override {
     return annotation_str();
  }

  std::string repr_str() const override {
    std::stringstream ss;
    ss << str()
       << " (of Python compilation unit at: " << compilation_unit().get() << ")";
    return ss.str();
  }

  const std::vector<torch::jit::Function*>& methods() const;

  TypePtr findAttribute(const std::string& name) const {
    size_t pos = 0;
    for (const auto& attr : attributes_) {
      if (name == attr.getName()) {
        break;
      }
      ++pos;
    }

    if (pos >= attributes_.size()) {
      return nullptr;
    }
    return attributes_[pos].getType();
  }

  TypePtr getAttribute(const std::string& name) const {
    auto type = findAttribute(name);
    TORCH_CHECK(
        type,
        repr_str(),
        " does not have an attribute with name '",
        name,
        "'");
    return type;
  }

  size_t numAttributes() const {
    return attributes_.size();
  }

  const TypePtr getAttribute(size_t slot) const {
    AT_ASSERT(slot < attributes_.size());
    return attributes_.at(slot).getType();
  }

  const std::string getAttributeName(size_t slot) const {
    AT_ASSERT(slot < attributes_.size());
    return attributes_[slot].getName();
  }

  void checkNotExist(const std::string& name, const std::string& what) const;

  // Attributes are stored in a specific slot at runtime for effiency.
  // When emitting instructions we specify the slot so that attribute access is
  // a constant lookup
  c10::optional<size_t> findAttributeSlot(const std::string& name) const {
    size_t slot = 0;
    for (const auto& attr : attributes_) {
      if (name.compare(attr.getName()) == 0) {
        return slot;
      }
      slot++;
    }
    return c10::nullopt;
  }
  size_t getAttributeSlot(const std::string& name) const {
    if (auto r = findAttributeSlot(name)) {
      return *r;
    }
    TORCH_CHECK(
        false,
        repr_str(),
        " does not have an attribute with name '",
        name,
        "'");
  }

  bool hasAttribute(const std::string& name) const {
    return std::find_if(
               attributes_.cbegin(),
               attributes_.cend(),
               [&](const ClassAttribute& attr) { return attr.getName() == name; }) !=
        attributes_.cend();
  }

  bool isUnresolvedClassAttribute(const std::string& name) const;

  at::ArrayRef<TypePtr> containedTypes() const override {
    return attributeTypes_;
  }

  size_t addAttribute(
      const std::string& name,
      const TypePtr& type,
      bool is_parameter = false,
      bool is_buffer = false);

  // [Internal Only] Remove attribute from the ClassType,
  // caller is responsible to make sure the modification is safe:
  // it is unsafe to having existing allocations
  // of this object around anymore, and any code that works on
  // the attribute is now invalid. Only newly created code is
  // valid again.
  void unsafeRemoveAttribute(const std::string& name);

  // [Internal Only] Change the type of an attribute of the ClassType,
  // The caller is responsible to make sure the modification is safe:
  // it is unsafe to maintain uses of the old type of the attribute,
  // and any code that works on the attribute is now invalid.
  // Only newly created code is valid again.
  void unsafeChangeAttributeType(const std::string& name, TypePtr new_ty);

  // Add attribute \p NAME if it doesn't exist or verify that it has a
  // compatible type otherwise.
  size_t addOrCheckAttribute(
      const std::string& name,
      TypePtr ty,
      bool is_parameter = false,
      bool is_buffer = false) {
    auto slot_idx = findAttributeSlot(name);
    if (!slot_idx) {
      return addAttribute(name, ty, is_parameter, is_buffer);
    }

    TORCH_CHECK(
        is_parameter == this->is_parameter(*slot_idx),
        "Parameter field mismatch for the field '",
        name,
        "'");
    TypePtr atype = getAttribute(*slot_idx);
    TORCH_CHECK(
      ty->isSubtypeOf(atype),
      ty->repr_str(),
      " is not compatible with the type ",
      atype->repr_str(),
      " for the field '",
      name,
      "'");
    return *slot_idx;
  }

  // Get the property with the given \p name, if it exists on the class.
  c10::optional<ClassType::Property> getProperty(const std::string& name);
  // Add a property named \p name with \p getter and \p setter as its getter and setter.
  void addProperty(const std::string& name, torch::jit::Function* getter, torch::jit::Function* setter);

  const std::vector<Property> properties() const {
    return properties_;
  }

  bool hasConstant(const std::string& name) const {
    return std::find_if(
               constantNames_.cbegin(),
               constantNames_.cend(),
               [&](const std::string& constant) { return constant == name; }) !=
        constantNames_.cend();
  }

  size_t addConstant(const std::string& name, const IValue& value);

  c10::optional<size_t> findConstantSlot(const std::string& name) const {
    TORCH_CHECK(constantNames_.size() == constantValues_.size());
    size_t slot = 0;
    for (const auto& constant : constantNames_) {
      if (name == constant) {
        return slot;
      }
      slot++;
    }
    return c10::nullopt;
  }

  size_t getConstantSlot(const std::string& name) const {
    if (auto r = findConstantSlot(name)) {
      return *r;
    }
    TORCH_CHECK(
        false,
        repr_str(),
        " does not have constant field with the name '",
        name,
        "'");
  }

  const std::string& getConstantName(size_t slot) const {
    TORCH_CHECK(constantNames_.size() == constantValues_.size());
    TORCH_CHECK(slot < constantNames_.size());
    return constantNames_[slot];
  }

  const std::string& doc_string() const {
    return doc_string_;
  }

  IValue getConstant(const std::string& name) const;

  IValue getConstant(size_t slot) const;

  c10::optional<IValue> findConstant(const std::string& name) const;

  size_t numConstants() const {
    TORCH_INTERNAL_ASSERT(constantNames_.size() == constantValues_.size());
    return constantNames_.size();
  }

  at::ArrayRef<std::string> constantNames() const {
    return constantNames_;
  }

  at::ArrayRef<IValue> constantValues() const {
    return constantValues_;
  }

  // [Internal Only] Remove constant from the ClassType
  // caller is responsible to make sure the modification is safe:
  // it is unsafe to having existing allocations
  // of this object around anymore, and any code that works on
  // the attribute is now invalid. Only newly created code is
  // valid again.
  void unsafeRemoveConstant(const std::string& name);

  TypePtr createWithContained(std::vector<TypePtr> contained_types) const override {
    auto ptr = ClassType::create(name(), compilation_unit_, is_module());
    AT_ASSERT(numAttributes() == contained_types.size());
    for(size_t i = 0; i < attributes_.size(); ++i) {
      AT_ASSERT(attributes_[i].getType()->isSubtypeOf(contained_types[i]));
      ptr->addAttribute(attributes_[i].getName(), contained_types[i]);
    }
    // Copy methods over
    for (const auto& method : methods()) {
      ptr->addMethod(method);
    }
    return ptr;
  }

  bool is_module() const override {
    return isModule_;
  }

  const std::vector<ClassAttribute>& getAttributes() const {
    return attributes_;
  }

  bool is_parameter(size_t slot) const {
    TORCH_INTERNAL_ASSERT(
        is_module(), "asking for parameterSlots of non-Module");
    return attributes_.at(slot).getKind() == AttributeKind::PARAMETER;
  }

  bool is_buffer(size_t slot) const {
    TORCH_INTERNAL_ASSERT(
        is_module(), "asking for bufferWrittenSlots of non-Module");
    return attributes_.at(slot).getKind() == AttributeKind::BUFFER;
  }

  void addForwardPreHook(torch::jit::Function* pre_hook_ptr);
  void addForwardHook(torch::jit::Function* hook_ptr);
  torch::jit::Function* findForwardPreHook(const std::string& name) const;
  torch::jit::Function* findForwardHook(const std::string& name) const;
  const std::vector<torch::jit::Function*>& getForwardHooks() const;
  const std::vector<torch::jit::Function*>& getForwardPreHooks() const;

  void checkForwardPreHookSchema(
      int pre_hook_idx,
      const FunctionSchema& pre_hook_schema) const;
  void checkForwardHookSchema(
      int hook_idx,
      const FunctionSchema& hook_schema) const;

  void addMethod(torch::jit::Function* method);
  torch::jit::Function* findMethod(const std::string& name) const;
  torch::jit::Function& getMethod(const std::string& name) const;
  torch::jit::Function* findHook(const std::string& name) const;
  torch::jit::Function& getHook(const std::string& name) const;
  bool hasMethod(const std::string& name) const;

  torch::jit::Function* findStaticMethod(const std::string& name) const;
  void addStaticMethod(torch::jit::Function* method);

  // [Internal Only] Remove method from the ClassType
  // caller is responsible to make sure the modification is safe:
  // it is unsafe to having existing allocations
  // of this object around anymore, and any code that works on
  // the attribute is now invalid. Only newly created code is
  // valid again.
  // Note this method is intended for freezing only.
  void unsafeRemoveMethod(const std::string& name);

  std::shared_ptr<CompilationUnit> compilation_unit();

  std::shared_ptr<const CompilationUnit> compilation_unit() const;

  // generate a refined version of this class.
  // It has the same name but the slot Types are subtypes of
  // the original slots. It is only valid to refine a class type in a context
  // where it is know that there are not assignments to the objects slots
  // that would invalidate the refinement.
  // These variants are not registered in the global class table.
  ClassTypePtr refine(at::ArrayRef<TypePtr> refined_slots) const;

  bool isSubtypeOfExt(const TypePtr& rhs, std::ostream* why_not) const override;

  static const TypeKind Kind = TypeKind::ClassType;

 private:
  ClassType(
      c10::optional<QualifiedName> name,
      std::weak_ptr<CompilationUnit> cu,
      bool is_module = false,
      std::string doc_string = "",
      std::vector<std::string> unresolved_class_attributes = {});

  std::string annotation_str_impl(TypePrinter printer = nullptr) const override {
    const auto& n = name().value();
    return n.qualifiedName();
  }

  void addAttribute(ClassAttribute classAttribute);
  std::string getForwardPreHookErrorMessage(int pre_hook_idx) const;
  std::string getForwardHookErrorMessage(int hook_idx) const;

  // Mapping of attribute names -> their type.
  // NOTE: this does not contain methods, which are stored in the module
  // TODO: once modules support arbitrary ivalue attributes, we don't need this
  // anymore.
  // TODO: This is better represented as an OrderedDict, but alas it is not yet
  // available from c10

  // Mapping of constant names -> their value.
  std::vector<std::string> constantNames_;
  std::vector<IValue> constantValues_;
  // Holds method attributes
  std::weak_ptr<CompilationUnit> compilation_unit_;

  // Holds all atrributes, attribute details are found on ClassAttribute
  std::vector<ClassAttribute> attributes_;
  // Construct mirroring attributes_, only around due to the fact that `containedTypes()` method returns an ArrayRef.
  // Never fill this without using the appropriate provideNewClassAttribute method
  std::vector<TypePtr> attributeTypes_;

  // List of methods associated with this class.
  std::vector<torch::jit::Function*> methods_;
  std::vector<torch::jit::Function*> staticmethods_;

  // List of hooks to be run before/after forward.
  std::vector<torch::jit::Function*> forward_hooks_;
  std::vector<torch::jit::Function*> forward_pre_hooks_;

  // List of properties exposed by this class.
  std::vector<Property> properties_;

  bool isModule_ = false;

  // Doc string of class.
  std::string doc_string_ = "";

  // For error reporting accesses to class level attributes.
  std::vector<std::string> unresolved_class_attributes_;
};

struct InterfaceType;
using InterfaceTypePtr = std::shared_ptr<InterfaceType>;
using ::torch::jit::CompilationUnit;

// Interfaces are a list of abstract methods that a class might meet.
// If a class provides those methods, it implicitly meets the interface.

// Subtype relations for Interface with ClassType:
// lhs (ClassType or InterfaceType) is a subtype of rhs if:
// 1. lhs methods are a superset of rhs methods
// 2. if rhs is module interface, the lhs must be module interface or module itself
struct TORCH_API InterfaceType : public NamedType {
  static InterfaceTypePtr create(
      QualifiedName qualifiedName, bool is_module=false);

  bool operator==(const Type& rhs) const override {
    if (auto user_rhs = rhs.cast<InterfaceType>()) {
      return isSubTypeImpl(*this, *user_rhs, nullptr) &&
          isSubTypeImpl(*user_rhs, *this, nullptr);
    }
    return false;
  }

  std::string str() const override {
    return std::string("InterfaceType<") + name()->name() + ">";
  }

  bool isSubtypeOfExt(const TypePtr& rhs, std::ostream* why_not) const override;

  // try to find a method of this interface,
  // returns nullptr if not found.
  const FunctionSchema* getMethod(const std::string& name) const;
  void addMethod(FunctionSchema schema);
  const std::vector<FunctionSchema>& methods() {
    return *methods_;
  }

  bool is_module() const override{
    return is_module_;
  }
  static const TypeKind Kind = TypeKind::InterfaceType;
  ~InterfaceType() override;
 private:
  InterfaceType(QualifiedName name, bool is_module);
  static bool isSubTypeImpl(
      const InterfaceType& lhs,
      const InterfaceType& rhs,
      std::ostream* why_not);

  std::string annotation_str_impl(TypePrinter printer = nullptr) const override {
    return name()->qualifiedName();
  }

  // shared_ptr so that this header does not have to depend on
  // FunctionSchema.h
  std::shared_ptr<std::vector<FunctionSchema>> methods_;
  // flag to distinguish if it's an interface type from a module or not
  bool is_module_;
};

template <TypeKind K>
struct EnumerationType : public Type {
static const TypeKind Kind = K;

bool operator==(const Type& rhs) const override {
  return rhs.kind() == kind();
}

protected:
EnumerationType() : Type(Kind) {}
};

struct LayoutType;
using LayoutTypePtr = std::shared_ptr<LayoutType>;
// This type represents a Generator
struct TORCH_API LayoutType : public EnumerationType<TypeKind::LayoutType> {
std::string str() const override {
return "Layout";
}
static const TypeKind Kind = TypeKind::LayoutType;
// global singleton
static LayoutTypePtr get();

private:
LayoutType() : EnumerationType() {}
};

struct ScalarTypeType;
using ScalarTypeTypePtr = std::shared_ptr<ScalarTypeType>;
// This type represents a Generator
struct TORCH_API ScalarTypeType : public EnumerationType<TypeKind::ScalarTypeType> {
std::string str() const override {
return "ScalarType";
}
static const TypeKind Kind = TypeKind::ScalarTypeType;
// global singleton
static ScalarTypeTypePtr get();

private:
ScalarTypeType() : EnumerationType() {}
};

// the common supertype of all lists,
// List[T] <: AnyList for all T
struct AnyListType;
using AnyListTypePtr = std::shared_ptr<AnyListType>;
struct TORCH_API AnyListType : public Type {
  bool operator==(const Type& rhs) const override {
    return rhs.kind() == kind();
  }
  std::string str() const override {
    return "list";
  }
  static const TypeKind Kind = TypeKind::AnyListType;
  // global singleton
  static AnyListTypePtr get();
private:
  AnyListType()
  : Type(TypeKind::AnyListType) {}
};

// the common supertype of all tuples,
// Tuple[T...] <: AnyTuple for all T
struct AnyTupleType;
using AnyTupleTypePtr = std::shared_ptr<AnyTupleType>;
struct TORCH_API AnyTupleType : public Type {
  bool operator==(const Type& rhs) const override {
    return rhs.kind() == kind();
  }

  std::string str() const override {
    return "tuple";
  }
  static const TypeKind Kind = TypeKind::AnyTupleType;

  // global singleton
  static AnyTupleTypePtr get();
private:
  AnyTupleType()
  : Type(TypeKind::AnyTupleType) {}
};

// the common supertype of all classes,
// ClassType <: AnyClassType for all classes
struct AnyClassType;
using AnyClassTypePtr = std::shared_ptr<AnyClassType>;
struct TORCH_API AnyClassType : public Type {
  bool operator==(const Type& rhs) const override {
    return rhs.kind() == kind();
  }
  std::string str() const override {
    return "AnyClassType";
  }
  static const TypeKind Kind = TypeKind::AnyClassType;
  // global singleton
  static AnyClassTypePtr get();
private:
  AnyClassType()
  : Type(TypeKind::AnyClassType) {}
};

inline bool IValue::isDoubleList() const {
  // note: avoids calling type() to avoid extra referencing counting for the returned type.
  return isList() && static_cast<detail::ListImpl*>(payload.u.as_intrusive_ptr)->elementType->kind() == FloatType::Kind;
}

inline bool IValue::isComplexDoubleList() const {
  // note: avoids calling type() to avoid extra referencing counting for the returned type.
  return isList() && static_cast<detail::ListImpl*>(payload.u.as_intrusive_ptr)->elementType->kind() == ComplexType::Kind;
}

inline bool IValue::isTensorList() const {
  return isList() && static_cast<detail::ListImpl*>(payload.u.as_intrusive_ptr)->elementType->kind() == TensorType::Kind;
}

inline bool IValue::isIntList() const {
  return isList() && static_cast<detail::ListImpl*>(payload.u.as_intrusive_ptr)->elementType->kind() == IntType::Kind;
}

inline bool IValue::isBoolList() const {
  return isList() && static_cast<detail::ListImpl*>(payload.u.as_intrusive_ptr)->elementType->kind() == BoolType::Kind;
}

template<>
inline std::shared_ptr<NamedType> Type::cast() {
  if (kind() == TypeKind::TupleType || kind() == TypeKind::FunctionType ||
      kind() == TypeKind::ClassType || kind() == TypeKind::InterfaceType) {
    return std::static_pointer_cast<NamedType>(shared_from_this());
  }
  return nullptr;
}

template<>
inline std::shared_ptr<const NamedType> Type::cast<NamedType>() const {
  if (kind() == TypeKind::TupleType || kind() == TypeKind::FunctionType ||
      kind() == TypeKind::ClassType || kind() == TypeKind::InterfaceType) {
    return std::static_pointer_cast<const NamedType>(shared_from_this());
  }
  return nullptr;
}

// Used as a return type when inferring the IValue type of a Python object.
struct InferredType {
  /* implicit */ InferredType(TypePtr type) : type_(std::move(type)) {}
  /* implicit */ InferredType(std::string reason)
      : type_(nullptr), reason_(std::move(reason)) {}
  TypePtr type() const {
    TORCH_INTERNAL_ASSERT(type_);
    return type_;
  }
  bool success() const {
    return type_ != nullptr;
  }
  const std::string& reason() const {
    TORCH_INTERNAL_ASSERT(!type_);
    return reason_;
  }

private:
  TypePtr type_;
  std::string reason_;
};

} // namespace c10<|MERGE_RESOLUTION|>--- conflicted
+++ resolved
@@ -1158,12 +1158,6 @@
 using ComplexTypePtr = std::shared_ptr<ComplexType>;
 // This type represents a Python float number
 struct TORCH_API ComplexType : public NumberType {
-<<<<<<< HEAD
-  static ComplexTypePtr create() {
-    return ComplexTypePtr(new ComplexType()); // NOLINT(modernize-make-shared)
-  }
-=======
->>>>>>> 078fadaa
   bool operator==(const Type& rhs) const override {
     return rhs.kind() == kind();
   }
