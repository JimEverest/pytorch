# -*- coding: utf-8 -*-

from torch.testing._internal.common_utils import run_tests

# Quantization core tests. These include tests for
# - quantized kernels
# - quantized functional operators
# - quantized workflow modules
# - quantized workflow operators
# - quantized tensor

# 1. Quantized Kernels
# TODO: merge the different quantized op tests into one test class
from quantization.core.test_quantized_op import TestQuantizedOps  # noqa: F401
from quantization.core.test_quantized_op import TestQNNPackOps  # noqa: F401
from quantization.core.test_quantized_op import TestQuantizedLinear  # noqa: F401
from quantization.core.test_quantized_op import TestQuantizedConv  # noqa: F401
from quantization.core.test_quantized_op import TestDynamicQuantizedLinear  # noqa: F401
from quantization.core.test_quantized_op import TestComparatorOps  # noqa: F401
from quantization.core.test_quantized_op import TestPadding  # noqa: F401
from quantization.core.test_quantized_op import TestQuantizedEmbeddingOps  # noqa: F401
from quantization.core.test_quantized_op import TestDynamicQuantizedRNNOp  # noqa: F401
# 2. Quantized Functional/Workflow Ops
from quantization.core.test_quantized_functional import TestQuantizedFunctionalOps  # noqa: F401
from quantization.core.test_workflow_ops import TestFakeQuantizeOps  # noqa: F401
from quantization.core.test_workflow_ops import TestFusedObsFakeQuant  # noqa: F401
# 3. Quantized Tensor
from quantization.core.test_quantized_tensor import TestQuantizedTensor  # noqa: F401
# 4. Modules
from quantization.core.test_workflow_module import TestFakeQuantize  # noqa: F401
from quantization.core.test_workflow_module import TestObserver  # noqa: F401
from quantization.core.test_quantized_module import TestStaticQuantizedModule  # noqa: F401
from quantization.core.test_quantized_module import TestDynamicQuantizedModule  # noqa: F401
from quantization.core.test_workflow_module import TestRecordHistogramObserver  # noqa: F401
from quantization.core.test_workflow_module import TestHistogramObserver  # noqa: F401
from quantization.core.test_workflow_module import TestDistributed  # noqa: F401
from quantization.core.test_workflow_module import TestFusedObsFakeQuantModule  # noqa: F401


# Eager Mode Workflow. Tests for the functionality of APIs and different features implemented
# using eager mode.

# 1. Eager mode post training quantization
from quantization.eager.test_quantize_eager_ptq import TestPostTrainingStatic  # noqa: F401
from quantization.eager.test_quantize_eager_ptq import TestPostTrainingDynamic  # noqa: F401
from quantization.eager.test_quantize_eager_ptq import TestEagerModeActivationOps  # noqa: F401
from quantization.eager.test_quantize_eager_ptq import TestFunctionalModule  # noqa: F401
from quantization.eager.test_quantize_eager_ptq import TestQuantizeONNXExport  # noqa: F401
# 2. Eager mode quantization aware training
from quantization.eager.test_quantize_eager_qat import TestQuantizationAwareTraining  # noqa: F401
from quantization.eager.test_quantize_eager_qat import TestQATActivationOps  # noqa: F401
from quantization.eager.test_quantize_eager_qat import TestConvBNQATModule  # noqa: F401
# 3. Eager mode fusion passes
from quantization.eager.test_fusion import TestFusion  # noqa: F401
# 4. Testing model numerics between quanitzed and FP32 models
from quantization.eager.test_model_numerics import TestModelNumericsEager  # noqa: F401
# 5. Tooling: numeric_suite
from quantization.eager.test_numeric_suite_eager import TestEagerModeNumericSuite  # noqa: F401
# 6. Equalization and Bias Correction
from quantization.eager.test_equalize_eager import TestEqualizeEager  # noqa: F401
from quantization.eager.test_bias_correction_eager import TestBiasCorrection  # noqa: F401


# FX GraphModule Graph Mode Quantization. Tests for the functionality of APIs and different features implemented
# using fx quantization.
try:
    from quantization.fx.test_quantize_fx import TestFuseFx  # noqa: F401
    from quantization.fx.test_quantize_fx import TestQuantizeFx  # noqa: F401
    from quantization.fx.test_quantize_fx import TestQuantizeFxOps  # noqa: F401
    from quantization.fx.test_quantize_fx import TestQuantizeFxModels  # noqa: F401
except ImportError:
    # In FBCode we separate FX out into a separate target for the sake of dev
    # velocity. These are covered by a separate test target `quantization_fx`
    pass

try:
    from quantization.fx.test_numeric_suite_fx import TestFXGraphMatcher  # noqa: F401
    from quantization.fx.test_numeric_suite_fx import TestFXGraphMatcherModels  # noqa: F401
    from quantization.fx.test_numeric_suite_fx import TestFXNumericSuiteCoreAPIs  # noqa: F401
    from quantization.fx.test_numeric_suite_fx import TestFXNumericSuiteCoreAPIsModels  # noqa: F401
except ImportError:
    pass

# Equalization for FX mode
try:
    from quantization.fx.test_equalize_fx import TestEqualizeFx  # noqa: F401
except ImportError:
    pass

# Backward Compatibility. Tests serialization and BC for quantized modules.
from quantization.bc.test_backward_compatibility import TestSerialization  # noqa: F401

# JIT Graph Mode Quantization
from quantization.jit.test_quantize_jit import TestQuantizeJit  # noqa: F401
from quantization.jit.test_quantize_jit import TestQuantizeJitPasses  # noqa: F401
from quantization.jit.test_quantize_jit import TestQuantizeJitOps  # noqa: F401
from quantization.jit.test_quantize_jit import TestQuantizeDynamicJitPasses  # noqa: F401
from quantization.jit.test_quantize_jit import TestQuantizeDynamicJitOps  # noqa: F401
# Quantization specific fusion passes
from quantization.jit.test_fusion_passes import TestFusionPasses  # noqa: F401
from quantization.jit.test_deprecated_jit_quant import TestDeprecatedJitQuantized  # noqa: F401

# AO Migration tests
<<<<<<< HEAD
from quantization.ao_migration.test_quantize_py import TestAOMigrationQuantizePy  # noqa: F401
=======
from quantization.ao_migration.test_quantization import TestAOMigrationQuantization  # noqa: F401
try:
    from quantization.ao_migration.test_quantization_fx import TestAOMigrationQuantizationFx  # noqa: F401
except ImportError:
    pass
>>>>>>> e155e752

if __name__ == '__main__':
    run_tests()<|MERGE_RESOLUTION|>--- conflicted
+++ resolved
@@ -101,15 +101,11 @@
 from quantization.jit.test_deprecated_jit_quant import TestDeprecatedJitQuantized  # noqa: F401
 
 # AO Migration tests
-<<<<<<< HEAD
-from quantization.ao_migration.test_quantize_py import TestAOMigrationQuantizePy  # noqa: F401
-=======
 from quantization.ao_migration.test_quantization import TestAOMigrationQuantization  # noqa: F401
 try:
     from quantization.ao_migration.test_quantization_fx import TestAOMigrationQuantizationFx  # noqa: F401
 except ImportError:
     pass
->>>>>>> e155e752
 
 if __name__ == '__main__':
     run_tests()