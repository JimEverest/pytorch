# Owner(s): ["high priority"]

from collections.abc import Sequence
from functools import partial, wraps
import warnings
import unittest
import itertools

import torch

from torch.testing import FileCheck, make_tensor
from torch.testing._internal.common_dtype import floating_and_complex_types_and, get_all_dtypes
from torch.testing._internal.common_utils import \
    (TestCase, is_iterable_of_tensors, run_tests, IS_SANDCASTLE, clone_input_helper,
     gradcheck, gradgradcheck, IS_IN_CI, suppress_warnings, noncontiguous_like,
     TEST_WITH_ASAN, IS_WINDOWS, IS_FBCODE, first_sample)
from torch.testing._internal.common_methods_invocations import \
    (op_db, _NOTHING, UnaryUfuncInfo, ReductionOpInfo, SpectralFuncInfo)
from torch.testing._internal.common_device_type import \
    (deviceCountAtLeast, instantiate_device_type_tests, ops, onlyCPU,
     onlyCUDA, onlyNativeDeviceTypes, skipCUDAIfRocm, OpDTypes, skipMeta)
from torch.testing._internal.common_jit import JitCommonTestCase, check_against_reference
from torch.testing._internal.jit_metaprogramming_utils import create_script_fn, create_traced_fn, \
    check_alias_annotation
from torch.testing._internal.jit_utils import disable_autodiff_subgraph_inlining
import torch.testing._internal.opinfo_helper as opinfo_helper
from torch.testing._internal.composite_compliance import _check_composite_compliance

# TODO: fixme https://github.com/pytorch/pytorch/issues/68972
torch.set_default_dtype(torch.float32)

# variant testing is only done with torch.float and torch.cfloat to avoid
#   excessive test times and maximize signal to noise ratio
_variant_ops = partial(ops, dtypes=OpDTypes.supported,
                       allowed_dtypes=(torch.float, torch.cfloat))

# Get names of all the operators which have ref in their entry in OpInfo (testing infra)
#   except for Unary Ufuncs (separately implemented in test/test_unary_ufuncs.py)
#   and Spectral Functions (separately implemented for only 1D as of now, in test/test_spectral_ops.py)
_ref_test_ops = list(filter(lambda op: not isinstance(op, (UnaryUfuncInfo, ReductionOpInfo,
                     SpectralFuncInfo)) and op.ref is not None and op.ref is not _NOTHING, op_db))


# Tests that apply to all operators and aren't related to any particular
#   system
class TestCommon(TestCase):
    exact_dtype = True

    # Verifies, on teardown, that no OpInfo is still using dynamic dtypes in CI
    @classmethod
    def tearDownClass(cls):
        super().tearDownClass()

        if IS_IN_CI:
            err_msg = ("The operator(s) below is(are) using dynamic_dtypes in the OpInfo entries."
                       "This is OK for testing, but be sure to set the dtypes manually before landing your PR!")
            # Assure no opinfo entry has dynamic_dtypes
            filtered_ops = list(filter(opinfo_helper.is_dynamic_dtype_set, op_db))
            for op in filtered_ops:
                fmt_str = opinfo_helper.str_format_dynamic_dtype(op)
                err_msg += "\n" + fmt_str

            assert len(filtered_ops) == 0, err_msg

    # Validates that each OpInfo specifies its forward and backward dtypes
    #   correctly for CPU and CUDA devices
    @skipMeta
    @skipCUDAIfRocm
    @onlyNativeDeviceTypes
    @ops(op_db, dtypes=OpDTypes.none)
    def test_dtypes(self, device, op):
        # dtypes to try to backward in
        allowed_backward_dtypes = floating_and_complex_types_and(torch.bfloat16, torch.float16)

        # lists for (un)supported dtypes
        supported_dtypes = []
        unsupported_dtypes = []
        supported_backward_dtypes = []
        unsupported_backward_dtypes = []

        def unsupported(dtype):
            unsupported_dtypes.append(dtype)
            if dtype in allowed_backward_dtypes:
                unsupported_backward_dtypes.append(dtype)

        for dtype in get_all_dtypes():
            # tries to acquire samples - failure indicates lack of support
            requires_grad = (dtype in allowed_backward_dtypes and op.supports_autograd)
            try:
                samples = list(op.sample_inputs(device, dtype, requires_grad=requires_grad))
            except Exception as e:
                unsupported(dtype)
                continue

            # Counts number of successful backward attempts
            # NOTE: This exists as a kludge because this only understands how to
            #   request a gradient if the output is a tensor or a sequence with
            #   a tensor as its first element.
            num_backward_successes = 0
            for sample in samples:
                # tries to call operator with the sample - failure indicates
                #   lack of support
                try:
                    result = op(sample.input, *sample.args, **sample.kwargs)
                except Exception as e:
                    # NOTE: some ops will fail in forward if their inputs
                    #   require grad but they don't support computing the gradient
                    #   in that type! This is a bug in the op!
                    unsupported(dtype)

                # Short-circuits testing this dtype -- it doesn't work
                if dtype in unsupported_dtypes:
                    break

                # Short-circuits if the dtype isn't a backward dtype or
                #   it's already identified as not supported
                if dtype not in allowed_backward_dtypes or dtype in unsupported_backward_dtypes:
                    continue

                # Checks for backward support in the same dtype
                try:
                    result = sample.output_process_fn_grad(result)
                    if isinstance(result, torch.Tensor):
                        backward_tensor = result
                    elif isinstance(result, Sequence) and isinstance(result[0], torch.Tensor):
                        backward_tensor = result[0]
                    else:
                        continue

                    # Note: this grad may not have the same dtype as dtype
                    # For functions like complex (float -> complex) or abs
                    #   (complex -> float) the grad tensor will have a
                    #   different dtype than the input.
                    #   For simplicity, this is still modeled as these ops
                    #   supporting grad in the input dtype.
                    grad = torch.randn_like(backward_tensor)
                    backward_tensor.backward(grad)
                    num_backward_successes += 1
                except Exception as e:
                    unsupported_backward_dtypes.append(dtype)

            if dtype not in unsupported_dtypes:
                supported_dtypes.append(dtype)
            if num_backward_successes > 0 and dtype not in unsupported_backward_dtypes:
                supported_backward_dtypes.append(dtype)

        # Checks that dtypes are listed correctly and generates an informative
        #   error message
        device_type = torch.device(device).type
        claimed_supported = set(op.supported_dtypes(device_type))
        supported_dtypes = set(supported_dtypes)

        supported_but_unclaimed = supported_dtypes - claimed_supported
        claimed_but_unsupported = claimed_supported - supported_dtypes
        msg = """The supported dtypes for {0} on {1} according to its OpInfo are
        {2}, but the detected supported dtypes are {3}.
        """.format(op.name, device_type, claimed_supported, supported_dtypes)

        if len(supported_but_unclaimed) > 0:
            msg += "The following dtypes should be added to the OpInfo: {0}. ".format(supported_but_unclaimed)
        if len(claimed_but_unsupported) > 0:
            msg += "The following dtypes should be removed from the OpInfo: {0}.".format(claimed_but_unsupported)

        self.assertEqual(supported_dtypes, claimed_supported, msg=msg)

        # Checks that backward dtypes are listed correctly and generates an
        #   informative error message
        # NOTE: this code is nearly identical to the check + msg generation
        claimed_backward_supported = set(op.supported_backward_dtypes(device_type))
        supported_backward_dtypes = set(supported_backward_dtypes)

        supported_but_unclaimed = supported_backward_dtypes - claimed_backward_supported
        claimed_but_unsupported = claimed_backward_supported - supported_backward_dtypes
        msg = """The supported backward dtypes for {0} on {1} according to its OpInfo are
        {2}, but the detected supported backward dtypes are {3}.
        """.format(op.name, device_type, claimed_backward_supported, supported_backward_dtypes)

        if len(supported_but_unclaimed) > 0:
            msg += "The following backward dtypes should be added to the OpInfo: {0}. ".format(supported_but_unclaimed)
        if len(claimed_but_unsupported) > 0:
            msg += "The following backward dtypes should be removed from the OpInfo: {0}.".format(claimed_but_unsupported)

        self.assertEqual(supported_backward_dtypes, claimed_backward_supported, msg=msg)

    # Validates that each OpInfo works correctly on different CUDA devices
    @skipCUDAIfRocm
    @onlyCUDA
    @deviceCountAtLeast(2)
    @ops(op_db, allowed_dtypes=(torch.float32, torch.long))
    def test_multiple_devices(self, devices, dtype, op):
        for cuda_device_str in devices:
            cuda_device = torch.device(cuda_device_str)
            # NOTE: only tests on first sample
            samples = op.sample_inputs(cuda_device, dtype)
            sample = first_sample(self, samples)
            result = op(sample.input, *sample.args, **sample.kwargs)

            if isinstance(result, torch.Tensor):
                self.assertTrue(result.device == cuda_device)
            elif is_iterable_of_tensors(result):
                self.assertTrue(all(map(lambda t: t.device == cuda_device, result)))
            else:
                self.skipTest("Skipped! Only supports single tensor or iterable of tensor outputs.")

    # Tests that the function and its (ndarray-accepting) reference produce the same
    #   values on the tensors from sample_inputs func for the corresponding op.
    # This test runs in double and complex double precision because
    # NumPy does computation internally using double precision for many functions
    # resulting in possible equality check failures.
    @onlyNativeDeviceTypes
    @suppress_warnings
    @ops(_ref_test_ops, allowed_dtypes=(torch.float64, torch.long, torch.complex128))
    def test_reference_testing(self, device, dtype, op):
        try:
            # Sets the default dtype to NumPy's default dtype of double
            cur_default = torch.get_default_dtype()
            torch.set_default_dtype(torch.double)
            sample_inputs = op.sample_inputs(device, dtype)
            for sample_input in sample_inputs:
                self.compare_with_reference(op, op.ref, sample_input, exact_dtype=(dtype is not torch.long))
        finally:
            torch.set_default_dtype(cur_default)

    @skipMeta
    @onlyNativeDeviceTypes
    @ops([op for op in op_db if op.error_inputs_func is not None], dtypes=OpDTypes.none)
    def test_errors(self, device, op):
        error_inputs = op.error_inputs(device)
        for ei in error_inputs:
            si = ei.sample_input
            with self.assertRaisesRegex(ei.error_type, ei.error_regex):
                op(si.input, *si.args, **si.kwargs)

    # Tests that the function produces the same result when called with
    #   noncontiguous tensors.
    # TODO: get working with Windows by addressing failing operators
    # TODO: get working with ASAN by addressing failing operators
    @unittest.skipIf(IS_WINDOWS, "Skipped under Windows")
    @unittest.skipIf(TEST_WITH_ASAN, "Skipped under ASAN")
    @onlyNativeDeviceTypes
    @suppress_warnings
    @ops(op_db, allowed_dtypes=(torch.float32, torch.long, torch.complex64))
    def test_noncontiguous_samples(self, device, dtype, op):
        test_grad = dtype in op.supported_backward_dtypes(torch.device(device).type)
        sample_inputs = op.sample_inputs(device, dtype, requires_grad=test_grad)
        for sample_input in sample_inputs:
            t_inp, t_args, t_kwargs = sample_input.input, sample_input.args, sample_input.kwargs
            n_inp, n_args, n_kwargs = sample_input.noncontiguous()

            # Verifies sample input tensors should have no grad or history
            sample_tensor = t_inp if isinstance(t_inp, torch.Tensor) else t_inp[0]
            assert sample_tensor.grad is None
            assert sample_tensor.grad_fn is None

            # validates forward
            expected = op(t_inp, *t_args, **t_kwargs)
            actual = op(n_inp, *n_args, **n_kwargs)

            self.assertEqual(actual, expected)

            # validates backward
            # NOTE: only handles single tensor outputs and the first tensor
            #   of ops that output a sequence

            # Short-circuits if the op doesn't support grad in this device x dtype
            if not test_grad:
                continue

            if isinstance(expected, torch.Tensor):
                expected_backward_tensor = expected
                actual_backward_tensor = actual
            elif isinstance(expected, Sequence) and isinstance(expected[0], torch.Tensor):
                expected_backward_tensor = expected[0]
                actual_backward_tensor = actual[0]
            else:
                continue

            grad_for_expected = torch.randn_like(expected_backward_tensor)
            grad_for_actual = noncontiguous_like(grad_for_expected)
            expected_backward_tensor.backward(grad_for_expected)
            actual_backward_tensor.backward(grad_for_actual)

            # Acquires grad (which may be on the first element in a list)
            expected_grad = t_inp.grad if isinstance(t_inp, torch.Tensor) else t_inp[0].grad
            actual_grad = n_inp.grad if isinstance(n_inp, torch.Tensor) else n_inp[0].grad

            # TODO: FIXME: only validates grad on first tensor input
            self.assertEqual(actual_grad, expected_grad)

    # Separates one case from the following test_out because many ops don't properly implement the
    #   incorrectly sized out parameter warning properly yet
    # Cases test here:
    #   - out= with the correct dtype and device, but the wrong shape
    @ops(op_db, dtypes=OpDTypes.none)
    def test_out_warning(self, device, op):
        # TODO: verify the op doesn't support the out= kwarg
        if not op.supports_out:
            self.skipTest("Skipped! Op doesn't support out= kwarg.")

        # Prefers running in float32 but has a fallback for the first listed supported dtype
        supported_dtypes = op.supported_dtypes(self.device_type)
        if len(supported_dtypes) == 0:
            self.skipTest("Skipped! Op has not supported dtypes on this device.")
        dtype = torch.float32 if torch.float32 in supported_dtypes else list(supported_dtypes)[0]

        # NOTE: only tests on first sample
        samples = op.sample_inputs(device, dtype)
        sample = first_sample(self, samples)

        # calls it normally to get the expected result
        expected = op(sample.input, *sample.args, **sample.kwargs)
        op_out = partial(op, sample.input, *sample.args, **sample.kwargs)

        # Short-circuits if output is not a single tensor or an
        #   iterable of tensors

        if not isinstance(expected, torch.Tensor) and not is_iterable_of_tensors(expected, include_empty=True):
            self.skipTest("Skipped! Only supports single tensor or iterable of tensor outputs.")

        # A wrapper around map that works with single tensors and always
        #   instantiates the map. Used below to apply transforms to
        #   single tensor and iterable tensor outputs.
        def _apply_out_transform(fn, out):
            if isinstance(out, torch.Tensor):
                return fn(out)

            # assumes (see above) that out is an iterable of tensors
            return tuple(map(fn, out))

        # Extracts strides from a tensor or iterable of tensors into a tuple
        def _extract_strides(out):
            if isinstance(out, torch.Tensor):
                return (out.stride(),)

            # assumes (see above) that out is an iterable of tensors
            return tuple(map(lambda t: t.stride(), out))

        # Extracts data pointers from a tensor or iterable of tensors into a tuple
        # NOTE: only extracts on the CPU and CUDA device types since some
        #   device types don't have storage
        def _extract_data_ptrs(out):
            if self.device_type != 'cpu' and self.device_type != 'cuda':
                return ()

            if isinstance(out, torch.Tensor):
                return (out.data_ptr(),)

            # assumes (see above) that out is an iterable of tensors
            return tuple(map(lambda t: t.data_ptr(), out))

        def _compare_out(transform, *, compare_strides_and_data_ptrs=True):
            out = _apply_out_transform(transform, expected)
            original_strides = _extract_strides(out)
            original_ptrs = _extract_data_ptrs(out)

            op_out(out=out)
            final_strides = _extract_strides(out)
            final_ptrs = _extract_data_ptrs(out)

            self.assertEqual(expected, out)

            if compare_strides_and_data_ptrs:
                self.assertEqual(original_strides, final_strides)
                self.assertEqual(original_ptrs, final_ptrs)

        # Case: out= with the correct dtype and device, but the wrong shape
        #   Expected behavior: resize with a warning.
        def _case_two_transform(t):
            wrong_shape = list(t.shape)

            if len(wrong_shape) == 0:
                # Handles scalar tensor case (empty list)
                wrong_shape = [2]
            else:
                wrong_shape[-1] = wrong_shape[-1] + 1
            return make_tensor(wrong_shape, dtype=t.dtype, device=t.device)

        _compare_out(_case_two_transform, compare_strides_and_data_ptrs=False)

        # Additional validates that the appropriate warning is thrown
        out = _apply_out_transform(_case_two_transform, expected)
        msg_fail = "Resized a non-empty tensor but did not warn about it."
        with self.assertWarnsRegex(UserWarning, "An output with one or more elements", msg=msg_fail):
            op_out(out=out)

    # Validates ops implement the correct out= behavior
    # See https://github.com/pytorch/pytorch/wiki/Developer-FAQ#how-does-out-work-in-pytorch
    #   for a description of the correct behavior
    # Validates the following cases:
    #   - Case 0: out has the correct shape, dtype, and device but is full of extremal values
    #   - Case 1: out has the correct shape, dtype, and device but is noncontiguous
    #   - Case 2: out has the correct dtype and device, but is zero elements
    #   - Case 3: out has the correct shape and dtype, but is on a different device type
    #   - Case 4: out has the with correct shape and device, but a dtype that cannot
    #       "safely" cast to
    @ops(op_db, dtypes=OpDTypes.none)
    def test_out(self, device, op):
        # TODO: verify the op doesn't support the out= kwarg
        if not op.supports_out:
            self.skipTest("Skipped! Op doesn't support out= kwarg.")

        # Prefers running in float32 but has a fallback for the first listed supported dtype
        supported_dtypes = op.supported_dtypes(self.device_type)
        if len(supported_dtypes) == 0:
            self.skipTest("Skipped! Op has not supported dtypes on this device.")
        dtype = torch.float32 if torch.float32 in supported_dtypes else list(supported_dtypes)[0]

        # NOTE: only tests on first sample
        samples = op.sample_inputs(device, dtype)
        sample = first_sample(self, samples)

        # calls it normally to get the expected result
        expected = op(sample.input, *sample.args, **sample.kwargs)
        op_out = partial(op, sample.input, *sample.args, **sample.kwargs)

        # Short-circuits if output is not a single tensor or an
        #   iterable of tensors

        if not isinstance(expected, torch.Tensor) and not is_iterable_of_tensors(expected, include_empty=True):
            self.skipTest("Skipped! Only supports single tensor or iterable of tensor outputs.")

        # A wrapper around map that works with single tensors and always
        #   instantiates the map. Used below to apply transforms to
        #   single tensor and iterable tensor outputs.
        def _apply_out_transform(fn, out):
            if isinstance(out, torch.Tensor):
                return fn(out)

            # assumes (see above) that out is an iterable of tensors
            return tuple(map(fn, out))

        # Extracts strides from a tensor or iterable of tensors into a tuple
        def _extract_strides(out):
            if isinstance(out, torch.Tensor):
                return (out.stride(),)

            # assumes (see above) that out is an iterable of tensors
            return tuple(map(lambda t: t.stride(), out))

        # Extracts data pointers from a tensor or iterable of tensors into a tuple
        # NOTE: only extracts on the CPU and CUDA device types since some
        #   device types don't have storage
        def _extract_data_ptrs(out):
            if self.device_type != 'cpu' and self.device_type != 'cuda':
                return ()

            if isinstance(out, torch.Tensor):
                return (out.data_ptr(),)

            # assumes (see above) that out is an iterable of tensors
            return tuple(map(lambda t: t.data_ptr(), out))

        def _compare_out(transform, *, compare_strides_and_data_ptrs=True):
            out = _apply_out_transform(transform, expected)
            original_strides = _extract_strides(out)
            original_ptrs = _extract_data_ptrs(out)

            op_out(out=out)
            final_strides = _extract_strides(out)
            final_ptrs = _extract_data_ptrs(out)

            self.assertEqual(expected, out)

            if compare_strides_and_data_ptrs:
                self.assertEqual(original_strides, final_strides)
                self.assertEqual(original_ptrs, final_ptrs)

        # Case 0: out= with the correct shape, dtype, and device
        #   but NaN values for floating point and complex tensors, and
        #   maximum values for integer tensors.
        #   Expected behavior: out= values have no effect on the computation.
        def _case_zero_transform(t):
            try:
                info = torch.iinfo(t.dtype)
                return torch.full_like(t, info.max)
            except TypeError as te:
                # for non-integer types fills with NaN
                return torch.full_like(t, float('nan'))

        _compare_out(_case_zero_transform)

        # Case 1: out= with the correct shape, dtype, and device,
        #   but noncontiguous.
        #   Expected behavior: strides are respected and `out` storage is not changed.
        def _case_one_transform(t):
            return make_tensor(t.shape,
                               dtype=t.dtype,
                               device=t.device,
                               noncontiguous=True)

        _compare_out(_case_one_transform)

        # Case 2: out= with the correct dtype and device, but has no elements.
        #   Expected behavior: resize without warning.
        def _case_two_transform(t):
            return make_tensor((0,),
                               dtype=t.dtype,
                               device=t.device)

        _compare_out(_case_two_transform, compare_strides_and_data_ptrs=False)

        # Also validates that no warning is thrown when this out is resized
        out = _apply_out_transform(_case_two_transform, expected)
        with warnings.catch_warnings(record=True) as caught:
            warnings.simplefilter("always")
            op_out(out=out)

        # Verifies no warning is a resize warning
        for w in caught:
            if "An output with one or more elements" in str(w.message):
                self.fail("Resizing an out= argument with no elements threw a resize warning!")

        # Case 3: out= with correct shape and dtype, but wrong device.
        wrong_device = None
        if torch.device(device).type != 'cpu':
            wrong_device = 'cpu'
        elif torch.cuda.is_available():
            wrong_device = 'cuda'

        if wrong_device is not None:
            def _case_three_transform(t):
                return make_tensor(t.shape, dtype=t.dtype, device=wrong_device)

            out = _apply_out_transform(_case_three_transform, expected)
            msg_fail = f"Expected RuntimeError when calling with input.device={device} and out.device={wrong_device}"
            with self.assertRaises(RuntimeError, msg=msg_fail):
                op_out(out=out)

        # Case 4: out= with correct shape and device, but a dtype
        #   that output cannot be "safely" cast to (long).
        #   Expected behavior: error.
        # NOTE: this case is filtered by dtype since some ops produce
        #   bool tensors, for example, which can be safely cast to any
        #   dtype. It is applied when single tensors are floating point or complex
        #   dtypes, or if an op returns multiple tensors when at least one such
        #   tensor is a floating point or complex dtype.
        _dtypes = floating_and_complex_types_and(torch.float16, torch.bfloat16)
        if (isinstance(expected, torch.Tensor) and expected.dtype in _dtypes or
                (not isinstance(expected, torch.Tensor) and any(t.dtype in _dtypes for t in expected))):
            def _case_four_transform(t):
                return make_tensor(t.shape, dtype=torch.long, device=t.device)

            out = _apply_out_transform(_case_four_transform, expected)
            msg_fail = "" if not isinstance(expected, torch.Tensor) else \
                       ("Expected RuntimeError when doing an unsafe cast from a result of dtype "
                        f"{expected.dtype} into an out= with dtype torch.long")
            with self.assertRaises(RuntimeError, msg=msg_fail):
                op_out(out=out)

    # Tests that the forward and backward passes of operations produce the
    #   same values for the cross-product of op variants (method, inplace)
    #   against eager's gold standard op function variant
    @_variant_ops(op_db)
    def test_variant_consistency_eager(self, device, dtype, op):
        # Acquires variants (method variant, inplace variant, aliases)

        method = op.method_variant
        inplace = op.inplace_variant

        # list of all inplace ops: inplace variant + alias inplace variants if exist
        inplace_ops = [inplace, ]
        variants = [method, inplace]

        for a_op in op.aliases:
            variants.append(a_op.op)
            variants.append(a_op.method_variant)
            variants.append(a_op.inplace_variant)
            inplace_ops.append(a_op.inplace_variant)

        inplace_variants = tuple(filter(None, inplace_ops))
        variants = tuple(filter(None, variants))

        _requires_grad = (op.supports_autograd and
                          (dtype.is_floating_point or op.supports_complex_autograd(torch.device(device).type)))

        include_conjugated_inputs = op.test_conjugated_samples and dtype.is_complex
        samples = op.sample_inputs(device, dtype, requires_grad=_requires_grad, include_conjugated_inputs=include_conjugated_inputs)
        samples = list(samples)

        def _test_consistency_helper(samples, variants):
            for sample in samples:
                # TODO: Check grad for all Tensors requiring grad if sample.input is TensorList
                tensor = sample.input if isinstance(sample.input, torch.Tensor) else sample.input[0]

                # Computes function forward and backward values
                tensor.grad = None
                expected_forward = op(sample.input, *sample.args, **sample.kwargs)
                expected_grad = None

                output_process_fn_grad = sample.output_process_fn_grad if sample.output_process_fn_grad \
                    else lambda x: x

                # Skips inplace variants if the output dtype is not the same as
                #   the input dtype
                skip_inplace = False
                if (isinstance(expected_forward, torch.Tensor) and
                        expected_forward.dtype is not tensor.dtype):
                    skip_inplace = True

                # TODO: backward consistency only supported for single tensor outputs
                # TODO: backward consistency only checked on sample.input, not all
                #   tensor inputs
                # TODO: update to handle checking grads of all tensor inputs as
                #   derived from each tensor output
                if (op.supports_autograd and isinstance(expected_forward, torch.Tensor)
                        and (dtype.is_floating_point or op.supports_complex_autograd(torch.device(device).type))):
                    output_process_fn_grad(expected_forward).sum().backward()
                    expected_grad = tensor.grad

                # Test eager consistency
                for variant in variants:
                    # Skips inplace ops
                    if variant in inplace_ops and skip_inplace:
                        continue

                    # Compares variant's forward
                    # Note: copies the to-be-modified input when testing the inplace variant
                    tensor.grad = None
                    cloned = clone_input_helper(sample.input) if variant in inplace_ops else sample.input

                    if variant in inplace_ops and sample.broadcasts_input:
                        with self.assertRaises(RuntimeError,
                                               msg=('inplace variant either incorrectly allowed '
                                                    'resizing or you have marked the sample {}'
                                                    ' incorrectly with `broadcasts_self=True'.format(sample.summary()))):
                            variant_forward = variant(cloned,
                                                      *sample.args,
                                                      **sample.kwargs)
                        continue

                    variant_forward = variant(cloned,
                                              *sample.args,
                                              **sample.kwargs)
                    self.assertEqual(expected_forward, variant_forward)

                    # Compares variant's backward
                    if expected_grad is not None and \
                            (variant not in inplace_ops or op.supports_inplace_autograd):
                        output_process_fn_grad(variant_forward).sum().backward()
                        self.assertEqual(expected_grad, tensor.grad)

        _test_consistency_helper(samples, variants)

        def _test_inplace_preserve_storage(samples, variants):
            for sample in samples:
                # Skips inplace variants if the output dtype is not the same as
                #   the input dtype
                expected_forward = op(sample.input, *sample.args, **sample.kwargs)
                tensor = sample.input if isinstance(sample.input, torch.Tensor) else sample.input[0]
                skip_inplace = False
                if (isinstance(expected_forward, torch.Tensor) and
                        expected_forward.dtype is not tensor.dtype):
                    skip_inplace = True
                if skip_inplace:
                    return
                for variant in variants:
                    cloned = clone_input_helper(sample.input) if variant in inplace_ops else sample.input
                    inp_tensor = cloned if isinstance(cloned, torch.Tensor) else cloned[0]
                    data_ptr = inp_tensor.data_ptr()
                    variant_forward = variant(cloned,
                                              *sample.args,
                                              **sample.kwargs)
                    # TODO Support non-tensor outputs if they exist for inplace ops
                    if (isinstance(variant_forward, torch.Tensor)):
                        self.assertEqual(data_ptr, variant_forward.data_ptr(), atol=0, rtol=0)
                    else:
                        self.assertTrue(False, "Non-tensor outputs for inplace ops are not supported")

        if len(inplace_ops) > 0:
            inplace_samples = list(filter(lambda sample: not sample.broadcasts_input, samples))
            _test_inplace_preserve_storage(inplace_samples, inplace_variants)

    # Checks if the operator (if it is composite) is written to support most
    # backends and Tensor subclasses. See "CompositeImplicitAutograd Compliance"
    # in aten/src/ATen/native/README.md for more details
    #
    # NB: onlyCPU because CompositeImplicitAutograd ops go through the same
    # codepath on all devices. Ideally we'd use a meta device here but coverage
    # for that is not good yet.
    @unittest.skipIf(IS_FBCODE or IS_SANDCASTLE, '__torch_dispatch__ does not work in fbcode')
    @onlyCPU
    @ops(op_db, allowed_dtypes=(torch.float,))
    def test_composite_compliance(self, device, dtype, op):
        samples = op.sample_inputs(device, dtype, requires_grad=False)

        for sample in samples:
            args = [sample.input] + list(sample.args)
            kwargs = sample.kwargs
            _check_composite_compliance(op, args, kwargs)


# gradcheck requires double precision
_gradcheck_ops = partial(ops, dtypes=OpDTypes.supported,
                         allowed_dtypes=[torch.double, torch.cdouble])


class TestGradients(TestCase):
    exact_dtype = True

    # Copies inputs to inplace operations to avoid inplace modifications
    #   to leaves requiring gradient
    def _get_safe_inplace(self, inplace_variant):
        @wraps(inplace_variant)
        def _fn(t, *args, **kwargs):
            return inplace_variant(t.clone(), *args, **kwargs)

        return _fn

    def _check_helper(self, device, dtype, op, variant, check, *, check_forward_ad=False, check_backward_ad=True,
                      check_undefined_grad=True, check_batched_grad=None, check_batched_forward_grad=False):
        assert check in ('gradcheck', 'bwgrad_bwgrad', 'fwgrad_bwgrad')
        # NB: check_backward_ad does not affect gradgradcheck (always True)
        if variant is None:
            self.skipTest("Skipped! Variant not implemented.")
        if not op.supports_dtype(dtype, torch.device(device).type):
            self.skipTest(f"Skipped! {op.name} does not support dtype {str(dtype)}")

        def is_inplace(variant):
            if hasattr(variant, "__wrapped__"):
                return variant.__wrapped__ is op.get_inplace()
            return variant is op.get_inplace()

        include_conjugated_inputs = op.test_conjugated_samples and dtype.is_complex
        samples = op.sample_inputs(device, dtype, requires_grad=True, include_conjugated_inputs=include_conjugated_inputs)

        for sample in samples:
            if sample.broadcasts_input and is_inplace(variant):
                continue

            # Note on TensorList inputs
            #
            # gradcheck does not support TensorList inputs so here we pass TensorList
            # inputs of size n as n single Tensor inputs to gradcheck and wrap the op
            # in a function that puts the n Tensor inputs back into a TensorList
            def fn(*inputs):
                # Put tensors back into TensorList since we splat them when passing to gradcheck
                if is_iterable_of_tensors(sample.input):
                    n = len(sample.input)
                    inputs = (inputs[:n], *inputs[n:])
                output = op.gradcheck_wrapper(variant, *inputs, **sample.kwargs)
                if sample.output_process_fn_grad is not None:
                    return sample.output_process_fn_grad(output)
                return output

            # Splat TensorList inputs into single Tensor inputs
            gradcheck_args = (sample.input,) if isinstance(sample.input, torch.Tensor) else tuple(sample.input)
            gradcheck_args += sample.args

            if check == 'gradcheck':
                if check_batched_grad is None:
                    check_batched_grad = op.check_batched_grad
                self.assertTrue(gradcheck(fn, gradcheck_args,
                                          check_batched_grad=check_batched_grad,
                                          check_grad_dtypes=True,
                                          nondet_tol=op.gradcheck_nondet_tol,
                                          fast_mode=op.gradcheck_fast_mode,
                                          check_forward_ad=check_forward_ad,
                                          check_backward_ad=check_backward_ad,
                                          check_undefined_grad=check_undefined_grad,
                                          check_batched_forward_grad=check_batched_forward_grad))
            elif check in ('bwgrad_bwgrad', 'fwgrad_bwgrad'):  # gradgrad check
                self.assertFalse(check_forward_ad, msg="Cannot run forward AD check for gradgradcheck")
                for gen_non_contig_grad_outputs in (False, True):
                    kwargs = {
                        "gen_non_contig_grad_outputs": gen_non_contig_grad_outputs,
                        "check_batched_grad": op.check_batched_gradgrad,
                        "check_grad_dtypes": True,
                        "nondet_tol": op.gradcheck_nondet_tol,
                        "fast_mode": op.gradcheck_fast_mode
                    }
                    if check == "fwgrad_bwgrad":
                        kwargs["check_fwd_over_rev"] = True
                        kwargs["check_rev_over_rev"] = False
                        kwargs["check_batched_grad"] = False
                        kwargs["check_undefined_grad"] = False

                    self.assertTrue(gradgradcheck(fn, gradcheck_args, **kwargs))
            else:
                self.assertTrue(False, msg="Unknown check requested!")

    def _grad_test_helper(self, device, dtype, op, variant, *, check_forward_ad=False, check_backward_ad=True,
                          check_undefined_grad=True, check_batched_grad=None, check_batched_forward_grad=False):
        return self._check_helper(device, dtype, op, variant, 'gradcheck', check_forward_ad=check_forward_ad,
                                  check_backward_ad=check_backward_ad, check_undefined_grad=check_undefined_grad,
                                  check_batched_grad=check_batched_grad,
                                  check_batched_forward_grad=check_batched_forward_grad)

    def _skip_helper(self, op, device, dtype):
        if not op.supports_autograd and not op.supports_forward_ad:
            self.skipTest("Skipped! autograd not supported.")
        if not op.supports_complex_autograd(torch.device(device).type) and dtype.is_complex:
            self.skipTest("Skipped! Complex autograd not supported.")

    # Tests that gradients are computed correctly
    @_gradcheck_ops(op_db)
    def test_fn_grad(self, device, dtype, op):
        self._skip_helper(op, device, dtype)
        self._grad_test_helper(device, dtype, op, op.get_op())

    # Method grad (and gradgrad, see below) tests are disabled since they're
    #   costly and redundant with function grad (and gradgad) tests
    # @_gradcheck_ops(op_db)
    # def test_method_grad(self, device, dtype, op):
    #     self._skip_helper(op, device, dtype)
    #     self._grad_test_helper(device, dtype, op, op.get_method())

    @_gradcheck_ops(op_db)
    def test_inplace_grad(self, device, dtype, op):
        self._skip_helper(op, device, dtype)
        if not op.inplace_variant or not op.supports_inplace_autograd:
            self.skipTest("Skipped! Operation does not support inplace autograd.")
        self._grad_test_helper(device, dtype, op, self._get_safe_inplace(op.get_inplace()))

    # Test that gradients of gradients are computed correctly
    @_gradcheck_ops(op_db)
    def test_fn_gradgrad(self, device, dtype, op):
        self._skip_helper(op, device, dtype)
        if not op.supports_gradgrad:
            self.skipTest("Skipped! Operation does not support gradgrad")
        self._check_helper(device, dtype, op, op.get_op(), 'bwgrad_bwgrad')

    # Test that forward-over-reverse gradgrad is computed correctly
    @_gradcheck_ops(op_db)
    def test_fn_fwgrad_bwgrad(self, device, dtype, op):
        self._skip_helper(op, device, dtype)

        if op.supports_fwgrad_bwgrad:
            self._check_helper(device, dtype, op, op.get_op(), "fwgrad_bwgrad")
        else:
            err_msg = r"Trying to use forward AD with .* that does not support it\."
            hint_msg = ("Running forward-over-backward gradgrad for an OP that has does not support it did not "
                        "raise any error. If your op supports forward AD, you should set supports_fwgrad_bwgrad=True.")
            with self.assertRaisesRegex(NotImplementedError, err_msg, msg=hint_msg):
                self._check_helper(device, dtype, op, op.get_op(), "fwgrad_bwgrad")

    # Test that gradients of gradients are properly raising
    @_gradcheck_ops(op_db)
    def test_fn_fail_gradgrad(self, device, dtype, op):
        self._skip_helper(op, device, dtype)
        if op.supports_gradgrad:
            self.skipTest("Skipped! Operation does support gradgrad")

        err_msg = r"derivative for .* is not implemented"
        with self.assertRaisesRegex(RuntimeError, err_msg):
            self._check_helper(device, dtype, op, op.get_op(), 'bwgrad_bwgrad')

    # Method gradgrad (and grad, see above) tests are disabled since they're
    #   costly and redundant with function gradgrad (and grad) tests
    # @_gradcheck_ops(op_db)
    # def test_method_gradgrad(self, device, dtype, op):
    #     self._skip_helper(op, device, dtype)
    #     self._gradgrad_test_helper(device, dtype, op, op.get_method())

    @_gradcheck_ops(op_db)
    def test_inplace_gradgrad(self, device, dtype, op):
        self._skip_helper(op, device, dtype)
        if not op.inplace_variant or not op.supports_inplace_autograd:
            self.skipTest("Skipped! Operation does not support inplace autograd.")
        self._check_helper(device, dtype, op, self._get_safe_inplace(op.get_inplace()), "bwgrad_bwgrad")

    def _forward_grad_helper(self, device, dtype, op, variant, is_inplace):
        # TODO: clean up how attributes are passed to gradcheck from OpInfos
        def call_grad_test_helper():
            check_batched_forward_grad = ((op.check_batched_forward_grad and not is_inplace) or
                                          (op.check_inplace_batched_forward_grad and is_inplace))
            self._grad_test_helper(device, dtype, op, variant, check_forward_ad=True, check_backward_ad=False,
                                   check_undefined_grad=False, check_batched_grad=False,
                                   check_batched_forward_grad=check_batched_forward_grad)
        if op.supports_forward_ad:
            call_grad_test_helper()
        else:
            err_msg = r"Trying to use forward AD with .* that does not support it\."
            hint_msg = ("Running forward AD for an OP that has does not support it did not "
                        "raise any error. If your op supports forward AD, you should set supports_forward_ad=True")
            with self.assertRaisesRegex(NotImplementedError, err_msg, msg=hint_msg):
                call_grad_test_helper()

    @_gradcheck_ops(op_db)
    def test_forward_mode_AD(self, device, dtype, op):
        self._skip_helper(op, device, dtype)

        self._forward_grad_helper(device, dtype, op, op.get_op(), is_inplace=False)

    @_gradcheck_ops(op_db)
    def test_inplace_forward_mode_AD(self, device, dtype, op):
        self._skip_helper(op, device, dtype)

        if not op.inplace_variant or not op.supports_inplace_autograd:
            self.skipTest("Skipped! Operation does not support inplace autograd.")

        self._forward_grad_helper(device, dtype, op, self._get_safe_inplace(op.get_inplace()), is_inplace=True)

    # Functions that do not support autograd should not fail in forward mode
    # Inplace functions (such as "resize_") are expected to fail in forward mode and should be skipped
    # Test only when supports_autograd=False and for double dtype
    @ops(filter(lambda op: not op.supports_autograd, op_db), dtypes=OpDTypes.supported, allowed_dtypes=(torch.double,))
    def test_nondifferentiable(self, device, dtype, op):
        # Expecting no errors
        samples = op.sample_inputs(device, dtype, requires_grad=True)
        sample = first_sample(self, samples)
        result = op(sample.input, *sample.args, **sample.kwargs)

# types.LambdaType gave false positives
def is_lambda(lamb):
    LAMBDA = lambda: 0  # noqa: E731
    return isinstance(lamb, type(LAMBDA)) and lamb.__name__ == LAMBDA.__name__


# Tests operators for consistency between JIT and eager, also checks
#   correctness of JIT specific alias schemas and intended
#   autodifferentiation behavior.
# Inherits from JitCommonTestCase instead of TestCase directly to share
#   functionality with original test_jit.py method operator tests
class TestJit(JitCommonTestCase):
    exact_dtype = True

    # Tests that the forward and backward passes of operations produce the
    #   same values for the cross-product of op variants (function, method, inplace)
    #   and runtimes (eager, traced, scripted).
    # TODO WARNING: inplace x {traced, scripted} not currently tested
    @_variant_ops(op_db)
    def test_variant_consistency_jit(self, device, dtype, op):
        _requires_grad = op.supports_autograd and (dtype.is_floating_point or
                                                   op.supports_complex_autograd(torch.device(device).type))

        include_conjugated_inputs = op.test_conjugated_samples and dtype.is_complex
        samples = op.sample_inputs(device, dtype, requires_grad=_requires_grad, include_conjugated_inputs=include_conjugated_inputs)

        # Acquires variants to test
        func = op.get_op()
        method = op.get_method()
        variants = {
            # TODO: inplace tests currently fail, fix and add inplace variant
            'function': func, 'method': method,
        }

        # TODO: find better way to standardize on op registration itself..
        has_fake_function = op.name in ["resize_", 'resize_as_']

        if has_fake_function:
            variants = {'method': getattr(torch.Tensor, op.name)}
            samples = op.sample_inputs(device, dtype, requires_grad=False)

        support_script = op.supports_scripting

        tested = False
        for sample in samples:
            # Test traced and scripted consistency
            for func_type, variant in variants.items():
                if variant is None:
                    continue

                # scripting and check_alias_analysis do not work with lambdas
                # lambdas are typically used as a way to simulate methods without
                # functional variants, so rely on the other variant for testing
                # for now
                if is_lambda(variant):
                    continue

                tested = True

                # Create accessor for script function variant
                name = op.name + '_' if func_type == 'inplace' else op.name

                # run with disable_autodiff_subgraph_inlining(True) to test
                #   autodiff support. Context manager forces the graph to contain
                #   DifferentiableGraph nodes if they are present
                with disable_autodiff_subgraph_inlining():
                    # Check scripted forward, grad, and grad grad
                    if support_script:
                        script_fn = create_script_fn(self, name, func_type)

                    def out_fn(output):
                        # Processes the output for autograd
                        if sample.output_process_fn_grad is not None:
                            return sample.output_process_fn_grad(output)
                        return output

                    def get_sample():
                        return clone_input_helper(sample.input) if op.name[-1] == '_' else sample.input

                    if support_script:
                        check_against_reference(self,
                                                script_fn,
                                                func,
                                                out_fn,
                                                (get_sample(),) + sample.args,
                                                sample.kwargs,
                                                no_grad=not _requires_grad, no_gradgrad=not op.supports_gradgrad)

                    # Check traced forward, grad, and grad grad
                    # TODO: fix tracing here
                    supports_tracing = not has_fake_function
                    if op.assert_jit_shape_analysis:
                        self.assertTrue(supports_tracing)

                    if supports_tracing:
                        traced_fn = create_traced_fn(self, variant)
                        check_against_reference(self,
                                                traced_fn,
                                                func,
                                                out_fn,
                                                (get_sample(),) + sample.args,
                                                sample.kwargs,
                                                no_grad=not _requires_grad, no_gradgrad=not op.supports_gradgrad)

                    # Check alias annotation schema for correctness (make
                    #   sure inputs that aren't supposed to be modified aren't)
                    # Note: only runs in float32 because schema isn't affected by dtype,
                    #   so running it on all dtypes is would be excessive
                    if dtype == torch.float32:
                        # TODO: no reason why we cant run this with tracing graph
                        if support_script and op.name != "rsub":
                            check_alias_annotation(name, (get_sample(),) + sample.args, sample.kwargs,
                                                   func_type=func_type, aten_name=op.aten_name)

                        # TODO: use script graph as well
                        checked_shape_analysis = False
                        if supports_tracing:
                            out = variant(get_sample(), *sample.args, **sample.kwargs)

                            # right now, tuple of outputs and tensor output supported
                            # TODO: list of tensor outputs
                            tuple_of_tensors = isinstance(out, tuple) and all([isinstance(elem, torch.Tensor) for elem in out])

                            if isinstance(out, torch.Tensor) or tuple_of_tensors:
                                if tuple_of_tensors:
                                    sizes = [elem.size() for elem in out]
                                else:
                                    sizes = out.size()
                                self.checkShapeAnalysis(sizes, traced_fn.graph, op.assert_jit_shape_analysis)
                                checked_shape_analysis = True
                        if op.assert_jit_shape_analysis:
                            self.assertTrue(checked_shape_analysis)

                    # Check autodifferentiation of nodes for traced and scripted graphs, only need to check once per sample
                    if dtype is torch.float32:
                        # Sandcastle doesn't fuse nodes
                        if IS_SANDCASTLE:
                            # fusible nodes are expected to be found in FusionGroups in the DifferentiableGraphs
                            nonfusible_nodes = op.autodiff_nonfusible_nodes + op.autodiff_fusible_nodes
                            fusible_nodes = []
                        else:
                            nonfusible_nodes = op.autodiff_nonfusible_nodes
                            fusible_nodes = op.autodiff_fusible_nodes

                        if supports_tracing:
                            self.assertAutodiffNode(traced_fn.last_graph, op.assert_autodiffed, nonfusible_nodes, fusible_nodes)
                        if support_script:
                            self.assertAutodiffNode(script_fn.last_graph, op.assert_autodiffed, nonfusible_nodes, fusible_nodes)
        assert tested, "JIT Test does not execute any logic"

    # alias testing is only done with torch.float for the same reason
    _alias_ops = partial(ops, dtypes=OpDTypes.supported,
                         allowed_dtypes=(torch.float,))

    @_alias_ops((op for op in op_db if op.aliases))
    def test_jit_alias_remapping(self, device, dtype, op):
        # Required to avoid undefined value: tensor error in JIT compilation of the function template
        tensor = torch.tensor

        # NOTE: only tests on first sample
        samples = op.sample_inputs(device, dtype, requires_grad=True)
        sample = first_sample(self, samples)

        # [Scripting Data Preparation]
        # Prepare data for test scripting
        # Below we prepare strings of args/kwargs with and without type annotations.
        # These strings are inserted into function template strings which is then torch scripted.
        # - args string is ["t0"] corresponding to the "input" tensor required by the op
        # - args_kw is the value of args and strings of kwargs used to call the op (without type annotations), for example,
        # ["to", "1.0", "(1,)", "True", "tensor(1.0)"] -> def fn(t0): return variant(t0, 1.0, (1,), True, tensor(1.0))
        args = ["t0"]

        def quote_strs(v):
            if isinstance(v, str):
                return f"'{v}'"

            return str(v)

        args_kw = args + \
            [f"{v}" for v in sample.args] + \
            [f"{k}={quote_strs(v)}" for k, v in sample.kwargs.items()]

        # Prepare data for test tracing
        sample_args_kwargs = ()
        if len(sample.args) > 0:
            sample_args_kwargs += (sample.args, )
        if len(sample.kwargs) > 0:
            sample_args_kwargs += (sample.kwargs, )

        original_name = op.aten_name
        original_name_inplace = original_name + "_"
        expected_dtype = op(sample.input, *sample.args, **sample.kwargs).dtype

        for a_op in op.aliases:
            inplace = a_op.inplace_variant
            method_or_inplace = [a_op.inplace_variant, a_op.method_variant]
            variants = (v for v in (a_op.op, a_op.method_variant, a_op.inplace_variant) if v is not None)

            # Test scripting:
            for variant in variants:
                variant_name = variant.__name__
                op_name = original_name_inplace if variant is inplace else original_name

                if variant in method_or_inplace:
                    fn_template = '''
                        def _fn(t0{c}):
                            return t0.{alias_name}({args_kw})
                    '''
                    # remove the first input tensor
                    script = fn_template.format(
                        c=", " if len(args_kw[1:]) > 1 else "",
                        args_kw=", ".join(args_kw[1:]),
                        alias_name=variant_name,
                    )
                else:
                    fn_template = '''
                        def _fn({args}):
                            return variant({args_kw})
                    '''
                    script = fn_template.format(
                        args=", ".join(args),
                        args_kw=", ".join(args_kw),
                    )
                scripted = torch.jit.CompilationUnit(script)._fn

                if (variant is inplace and not torch.can_cast(expected_dtype, dtype)):
                    try:
                        inp = clone_input_helper(sample.input)
                        scripted(inp)
                    except Exception as e:
                        continue
                    self.fail("Inplace operation on integer tensor that should be promoted to float didn't fail!")

                inp = clone_input_helper(sample.input)
                scripted(inp)
                inp = clone_input_helper(sample.input)
                graph = scripted.graph_for(inp)
                FileCheck().check(op.aten_name).check_not(variant_name).run(graph)

            # Test tracing:
            for variant in variants:
                variant_name = variant.__name__
                op_name = original_name_inplace if variant is inplace else original_name

                def _fn(*sample_args, **sample_kwargs):
                    return variant(*sample_args, **sample_kwargs)

                inp = (clone_input_helper(sample.input),) + sample_args_kwargs
                traced = torch.jit.trace(_fn, *inp)
                inp = (clone_input_helper(sample.input),) + sample_args_kwargs
                traced(*inp)
                inp = (clone_input_helper(sample.input),) + sample_args_kwargs
                graph = traced.graph_for(*inp)
                FileCheck().check(op_name).check_not(variant_name).run(graph)

class TestMathBits(TestCase):
    # Tests that
    # 1. The operator's output for physically conjugated/negated tensors and conjugate/negative view tensors
    # produces the same value
    # 2. The gradients are same in both cases mentioned in (1)
    # 3. If the operator's inplace variant is supported, tests that the inplace operation
    #    produces the correct value when called on a conjugate/negative view tensor and that the output
    #    has its conj/neg bit set to true
    # This test only runs for C -> R and C -> C functions
    # TODO: add tests for `R->C` functions
    # Note: This test runs for functions that take both tensors and tensorlists as input.
    def _test_math_view(self, device, dtype, op, samples, math_op_physical, math_op_view, is_bit_set, out_type):
        inplace_variant = op.inplace_variant

        # helper function to clone and conjugate/negate the input if its a tensor
        # else clone the sequence and conjugate/negate the first element in the sequence
        # If a requires_grad argument is provided the tensor being conjugated/negated will
        # have its requires_grad set to that value.
        def clone_and_perform_view(input, **kwargs):
            if isinstance(input, torch.Tensor):
                requires_grad = kwargs.get('requires_grad', input.requires_grad)
                with torch.no_grad():
                    # Ensure view represents the original sample input
                    input = math_op_physical(input)
                # Note: .conj() is not called under no_grad mode since it's not allowed to modify a
                # view created in no_grad mode. Here it's ok to do so, so as a workaround we call conj
                # before resetting the requires_grad field for input
                input = math_op_view(input)
                assert input.is_leaf
                return input.requires_grad_(requires_grad)

            if isinstance(input, Sequence):
                out = list(map(clone_input_helper, input))
                out[0] = clone_and_perform_view(out[0])
                return tuple(out)

        for sample in samples:
            tensor = sample.input if isinstance(sample.input, torch.Tensor) else sample.input[0]
            cloned1 = clone_and_perform_view(sample.input)

            # Computes function forward value with a physically conjugated/negated tensor and
            # a conj/neg view tensor and verifies that the output in both case are equal.
            expected_forward = op(sample.input, *sample.args, **sample.kwargs)
            forward_with_mathview = op(cloned1, *sample.args, **sample.kwargs)
            self.assertEqual(expected_forward, forward_with_mathview)

            # If the op has an inplace variant, and the input doesn't require broadcasting
            # and has the same dtype as output, verify that the inplace operation on a conjugated/negated
            # input produces correct output, and the output tensor has the conj/neg bit set to True
            if inplace_variant is not None and not sample.broadcasts_input:
                cloned2 = clone_and_perform_view(tensor, requires_grad=False)
                if (isinstance(expected_forward, torch.Tensor) and
                        expected_forward.dtype is tensor.dtype):
                    inplace_forward = inplace_variant(cloned2, *sample.args, **sample.kwargs)
                    self.assertTrue(is_bit_set(inplace_forward))
                    self.assertEqual(inplace_forward, expected_forward)

            # TODO: backward consistency only supported for single tensor outputs
            # TODO: backward consistency only checked on sample.input, not all
            #   tensor inputs
            # TODO: update to handle checking grads of all tensor inputs as
            #   derived from each tensor output
            if isinstance(expected_forward, torch.Tensor) and expected_forward.requires_grad:
                output_process_fn_grad = sample.output_process_fn_grad or (lambda x: x)
                expected_forward = output_process_fn_grad(expected_forward)
                forward_with_mathview = output_process_fn_grad(forward_with_mathview)

                tensor = sample.input if isinstance(sample.input, torch.Tensor) else sample.input[0]
                expected_forward.sum().backward(retain_graph=True)
                forward_with_mathview.sum().backward(retain_graph=True)
                if tensor.grad is not None:
                    cloned1_tensor = cloned1 if isinstance(cloned1, torch.Tensor) else cloned1[0]
                    self.assertEqual(tensor.grad, cloned1_tensor.grad)

                    tensor.grad, cloned1_tensor.grad = None, None

                    # a repeat of the above test if output is not complex valued
                    if (out_type(expected_forward)):
                        grad = torch.randn_like(expected_forward)
                        expected_forward.backward(grad)
                        forward_with_mathview.backward(math_op_view(math_op_physical(grad)))

                        self.assertEqual(tensor.grad, cloned1_tensor.grad)

    @ops(op_db, allowed_dtypes=(torch.cfloat,))
    def test_conj_view(self, device, dtype, op):
        if not op.test_conjugated_samples:
            self.skipTest("Operation doesn't support conjugated inputs.")
        math_op_physical = torch.conj_physical
        math_op_view = torch.conj
        _requires_grad = (op.supports_autograd and op.supports_complex_autograd(torch.device(device).type))
        is_bit_set = torch.is_conj
        samples = op.sample_inputs(device, dtype, requires_grad=_requires_grad)
        self._test_math_view(device, dtype, op, samples, math_op_physical, math_op_view, is_bit_set, torch.is_complex)

    @ops(op_db, allowed_dtypes=(torch.double,))
    def test_neg_view(self, device, dtype, op):
        if not op.test_neg_view:
            self.skipTest("Operation not tested with tensors with negative bit.")
        math_op_physical = torch.neg
<<<<<<< HEAD
        math_op_view = torch._neg_view
        is_bit_set = torch.is_neg
        samples = op.sample_inputs(device, dtype, requires_grad=op.supports_autograd)
        self._test_math_view(device, dtype, op, samples, math_op_physical, math_op_view, is_bit_set,
                             lambda x: True)

    @ops(op_db, allowed_dtypes=(torch.cdouble,))
    def test_neg_conj_view(self, device, dtype, op):
        if not op.test_neg_view:
            self.skipTest("Operation not tested with tensors with negative bit.")
        if not op.test_conjugated_samples:
            self.skipTest("Operation doesn't support conjugated inputs.")

        def math_op_physical(x):
            return -x.conj_physical()

        def math_op_view(x):
            return torch._neg_view(x).conj()

        def is_bit_set(x):
            return torch.is_neg(x) and torch.is_conj(x)

=======

        def math_op_view(x):
            return torch.conj(x * 1j).imag
>>>>>>> 38cfacd8
        _requires_grad = (op.supports_autograd and op.supports_complex_autograd(torch.device(device).type))
        samples = op.sample_inputs(device, dtype, requires_grad=_requires_grad)
        # Only test one sample
        samples = itertools.islice(samples, 1)
        self._test_math_view(device, dtype, op, samples, math_op_physical, math_op_view, is_bit_set,
                             torch.is_complex)


instantiate_device_type_tests(TestCommon, globals())
instantiate_device_type_tests(TestGradients, globals())
instantiate_device_type_tests(TestJit, globals())
instantiate_device_type_tests(TestMathBits, globals())

if __name__ == '__main__':
    run_tests()<|MERGE_RESOLUTION|>--- conflicted
+++ resolved
@@ -1255,7 +1255,6 @@
         if not op.test_neg_view:
             self.skipTest("Operation not tested with tensors with negative bit.")
         math_op_physical = torch.neg
-<<<<<<< HEAD
         math_op_view = torch._neg_view
         is_bit_set = torch.is_neg
         samples = op.sample_inputs(device, dtype, requires_grad=op.supports_autograd)
@@ -1278,11 +1277,6 @@
         def is_bit_set(x):
             return torch.is_neg(x) and torch.is_conj(x)
 
-=======
-
-        def math_op_view(x):
-            return torch.conj(x * 1j).imag
->>>>>>> 38cfacd8
         _requires_grad = (op.supports_autograd and op.supports_complex_autograd(torch.device(device).type))
         samples = op.sample_inputs(device, dtype, requires_grad=_requires_grad)
         # Only test one sample
