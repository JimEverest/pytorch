from itertools import product
from typing import Tuple
from unittest.case import expectedFailure

import torch
from torch import complex32, float32, float64, int32, int64
from torch.jit import _static_analysis
from torch.testing._internal.common_methods_invocations import (
    SampleInput,
    sample_inputs_adaptive_avg_pool2d,
    sample_inputs_conv2d,
)
from torch.testing._internal.common_utils import set_default_dtype
from torch.testing._internal.jit_utils import JitTestCase
from torch.testing._internal.jit_metaprogramming_utils import create_traced_fn
from torch.testing._internal.common_device_type import (
    ops,
    instantiate_device_type_tests,
)
from torch.testing._internal.common_methods_invocations import op_db

"""
Dtype Analysis relies on symbolic shape analysis, which is still in beta
"""


if __name__ == "__main__":
    raise RuntimeError(
        "This test file is not meant to be run directly, use:\n\n"
        "\tpython test/test_jit.py TESTNAME\n\n"
        "instead."
    )


custom_rules_works_list = {
    "nn.functional.adaptive_avg_pool1d",
    "nn.functional.adaptive_avg_pool2d",
    "nn.functional.adaptive_avg_pool3d",
    "nn.functional.adaptive_max_pool1d",
    "nn.functional.adaptive_max_pool2d",
    "avg_pool1d",
    "avg_pool3d",
    "conv_transpose2d",
    "conv1d",
    "conv2d",
    "hardswish",
    "avg_pool2d",
    "max_pool1d",
    "max_pool2d",
    "max_pool3d",
    "nn.functional.prelu",
    "batch_norm",
    "batch_norm",
}

custom_rules_expected_failure_list = {
    # create_traced_fn generates prim::NumToTensor nodes in graph (not supported yet)
    "nn.functional.adaptive_max_pool3d",
}

# These ops seem to not be in opinfos
custom_rules_not_tested_list = [
    "conv3d",
    "conv_tbc",
    "conv_transpose1d",
    "conv_transpose3d",
    "convolution",
    "_convolution",
    "max_unpool2d",
    "max_unpool3d",
    "reflection_pad1d",
    "reflection_pad2d",
    "reflection_pad3d",
    "replication_pad1d",
    "replication_pad2d",
    "replication_pad3d",
    "upsample_bilinear2d",
    "upsample_linear1d",
    "upsample_nearest1d",
    "upsample_nearest2d",
    "upsample_nearest3d",
    "upsample_trilinear3d",
    "flatten",
]


class TestDtypeBase(JitTestCase):
    SCALAR = "SCALAR"  # To mark unary vs 0 dim tensor

    def setUp(self):
        self.prev_symbolic_shapes_test_enabled = (
            torch._C._jit_symbolic_shapes_test_mode_enabled()
        )
        torch._C._jit_set_symbolic_shapes_test_mode(True)

    def tearDown(self):
        torch._C._jit_set_symbolic_shapes_test_mode(
            self.prev_symbolic_shapes_test_enabled
        )

    @staticmethod
    def node_output_dtypes(graph):
        dtypes = []
        for out in graph.outputs():
            if isinstance(out.type(), torch._C.TensorType):
                dtypes.append(out.type().dtype())
            else:
                dtypes.append(None)
        return dtypes

    @staticmethod
    def node_output_dtype_single(graph):
        dtypes = TestDtypeBase.node_output_dtypes(graph)
        assert len(dtypes) == 1
        return dtypes[0]

    def prop_dtype_on_graph(self, graph, example_inputs):
<<<<<<< HEAD
=======
        # Intentionally ignoring the kwargs, and not treating them as tensors for now
        graph_inputs = list(graph.inputs())

>>>>>>> a53e7205
        # We need to clear shape information because torch.jit.script
        # will return a cached graph if the function is scripted twice.
        torch._C._jit_pass_erase_shape_information(graph)
        _static_analysis.apply_input_props_using_example(graph, example_inputs)
        torch._C._jit_pass_propagate_shapes_on_graph(graph)
        torch._C._jit_pass_propagate_dtype(graph)

    def assert_dtype_equal(self, fn, in_shapes, in_dtypes):
        inputs = [self.get_rand_tensor(s, d) for s, d in zip(in_shapes, in_dtypes)]
        try:
            self.assert_dtype_equal_custom_args(fn, inputs)
        except Exception:
            fail_text = f"Failed for shapes {in_shapes}, and dtypes {in_dtypes}"
            raise AssertionError(fail_text)

    def assert_dtype_equal_custom_args(self, fn, args):
        try:
            # Eager execution
            expected_res = fn(*args)
        except RuntimeError as e:
            return

        expected_dtype = expected_res.dtype

        # Run the Dtype Analysis
        graph = torch.jit.script(fn).graph  # Note this is a cached graph
        self.prop_dtype_on_graph(graph, args)
        actual_dtype = self.node_output_dtype_single(graph)

        self.assertEqual(actual_dtype, expected_dtype, "Failed Verification")

    def get_rand_tensor(self, shape, dtype):
        if shape is self.SCALAR:
            if dtype is float32:
                return 1.1
            elif dtype is int64:
                return 2
            else:
                raise RuntimeError(
                    "Testing of scalars only supported for fp32 and int64"
                )

        if dtype in (int32, int64):
            rand_tensor = torch.randint(0, 10, shape, dtype=dtype)
        else:
            rand_tensor = torch.rand(shape, dtype=dtype)

        # Sanity check!

        self.assertEqual(rand_tensor.dtype, dtype)
        return rand_tensor


class TestDtypeAnalysis(TestDtypeBase):
    def test_unary(self):
        # Testing the Unary Implementation that uses metatensors

        def relu_inplace(x):
            return x.relu_()

        def log(x):
            return torch.log(x)

        functions = [relu_inplace, log]

        input_shapes = [
            ((2, 2),),  # Simple Case
            ((0, 2),),  # Size 0 Tensor
            ((),),  # zerodim
        ]

        input_dtypes = [
            (float32,),  # Simple Case
            (int64,),  # Test how some unary ops implicitly convert to float
            (complex32,),  # Show we can handle complex vals as well
        ]

        for fn, in_shapes, in_dtypes in product(functions, input_shapes, input_dtypes):
            self.assert_dtype_equal(fn, in_shapes, in_dtypes)

    def test_binary_tensors(self):
        # Testing using Metatensors
        def add(x, y):
            return x + y

        def div(x, y):
            return x / y

        functions = [add, div]

        input_shapes = [
            ((1, 1, 2), (1, 2)),  # Different Dim, non-zerodim
            ((), (1, 2)),  # One zerodim
            ((1, 2), ()),  # Other zerodim
            ((2, 0, 3), (1, 3)),  # Test a tensor with a dim of 0
            ((), ()),  # both zerodim
        ]

        input_dtypes = [
            (float32, float32),  # Simple Case
            (int32, int64),  # Size Promotion (compliated case for 0dim tensors)
            (float32, int32),  # type Promotion
            (int64, float32),  # Type promotion with size change
            (float64, complex32),  # Show we can handle complex vals as well
        ]

        for fn, in_shapes, in_dtypes in product(functions, input_shapes, input_dtypes):
            self.assert_dtype_equal(fn, in_shapes, in_dtypes)

    def test_binary_scalar(self):
        # Test the mixing of scalar and non-scalar args

        input_shapes = [
            ((2, 2), self.SCALAR),  # Non-Zerodim vs scalar
            ((), self.SCALAR),  # Zerodim vs scalar
            # Scalar vs Scalar is automatically inferred.
        ]

        input_dtypes = [
            (float32, float32),  # Simple Case
            (int32, int64),  # Size Promotion (compliated case for 0dim tensors)
            (int32, float32),  # type Promotion
        ]

        with set_default_dtype(float32):
            for in_shapes, in_dtypes in product(input_shapes, input_dtypes):
                scalar_type = in_dtypes[1]

                if scalar_type == float32:

                    def add(x, y: float):
                        return x + y

                else:

                    def add(x, y: int):
                        return x + y

                self.assert_dtype_equal(add, in_shapes, in_dtypes)

    def test_custom_rules(self):
        # Test some of the ops that are not covered by Metatensors

        # Note that unlike the Conv2d module, the function conv2d
        # does not take dtype/device arguments.

        def conv2d_fn(input, weight, bias):
            return torch.nn.functional.conv2d(input, weight, bias)

        def adaptive_avg_pool2d_fn(input, output_size: Tuple[int]):
            return torch._C._nn.adaptive_avg_pool2d(input, output_size)

        for fn, inputs_fn in (
            (conv2d_fn, sample_inputs_conv2d),
            (adaptive_avg_pool2d_fn, sample_inputs_adaptive_avg_pool2d),
        ):
            for dtype in (torch.int8, torch.float64):
                # Gets default version for conv2d
                sample_input: SampleInput = list(inputs_fn(None, "cpu", dtype, False))[-1]
                input_args = [sample_input.input, *sample_input.args]
                self.assert_dtype_equal_custom_args(fn, input_args)

    def test_conv_no_mixed_args(self):
        def conv2d_fn(input, weight, bias):
            return torch.nn.functional.conv2d(input, weight, bias)

        # Now make sure that conv2d doesn't support mixed args
        conv_ins = sample_inputs_conv2d(None, "cpu", torch.float, False)
        conv_in = list(conv_ins)[-1]
        weight, bias = conv_in.args
        weight = weight.type(torch.long)

        with self.assertRaises(RuntimeError):
            conv2d_fn(conv_in.input, weight, bias)

        # Check that we also don't propagate
        graph = torch.jit.script(conv2d_fn).graph  # Note this is a cached graph
        self.prop_dtype_on_graph(graph, [conv_in.input, weight, bias])
        actual_dtype = self.node_output_dtype_single(graph)
        self.assertEqual(actual_dtype, None)

    def test_combined(self):
        # Test a case with both custom rules and metatensors

        def func(input, weight, bias, y):
            conv_out = torch.nn.functional.conv2d(input, weight, bias)
            conv_2 = conv_out + y
            flattened = torch.flatten(conv_2, start_dim=2)
            add_res = flattened + y
            return add_res

        conv_ins = sample_inputs_conv2d(None, "cpu", torch.int8, False)
        conv_in = list(conv_ins)[-1]
        y_val = torch.rand((1,), dtype=torch.float32)
        input_args = [conv_in.input, *conv_in.args, y_val]
        self.assert_dtype_equal_custom_args(func, input_args)


class TestDtypeCustomRules(TestDtypeBase):
    def assert_output_dtype_equal(self, expected_res, prop_graph):
        actual_dtype = self.node_output_dtypes(prop_graph)
        if len(actual_dtype) == 1:
            # For len=1, there is no tuple packing for expected_res.
            self.assert_tensor_dtype_equal(expected_res, actual_dtype[0])
        else:
            self.assertEqual(len(expected_res), len(actual_dtype))
            for expected, actual in zip(expected_res, actual_dtype):
                self.assert_tensor_dtype_equal(expected, actual)

    def assert_tensor_dtype_equal(self, tensor_output, graph_dtype):
        if not isinstance(tensor_output, torch.Tensor):
            return
        self.assertEqual(tensor_output.dtype, graph_dtype)

    def custom_rules_test_base(self, device, dtype, op, allow_eager_fail=False):
        try:
            sample_input = op.sample_inputs(device, dtype, requires_grad=False)[0]
            input_args = [sample_input.input, *sample_input.args]
            expected_res = op(*input_args, **sample_input.kwargs)

        except Exception as e:
            if allow_eager_fail:
                return
            else:
                raise e

        func = op.get_op()
        traced_fn = create_traced_fn(self, func)

        # Have to run the traced function to actually generate the trace
        traced_fn(sample_input.input, *sample_input.args, **sample_input.kwargs)

        # Run the Dtype Analysis
        graph = traced_fn.graph  # Note this is a cached graph
        input_tensors = [t for t in input_args if isinstance(t, torch.Tensor)]
        self.prop_dtype_on_graph(graph, input_tensors)
        self.assert_output_dtype_equal(expected_res, graph)

    @ops([op for op in op_db if op.aten_name in custom_rules_works_list])
    def test_custom_rules(self, device, dtype, op):
        self.custom_rules_test_base(device, dtype, op)

    @ops([op for op in op_db if op.aten_name in custom_rules_works_list])
    def test_custom_rules_ints(self, device, dtype, op):
        # This is done because opinfos currently only runs on floats.
        # Return fn, inputs_fn for all
        if dtype == torch.float32:
            dtype = torch.int32
        else:
            dtype = torch.int64

        # Because ints are not always implemented, we need to allow for eager to fail
        self.custom_rules_test_base(device, dtype, op, allow_eager_fail=True)

    @expectedFailure
    @ops([op for op in op_db if op.aten_name in custom_rules_expected_failure_list])
    def test_custom_rules_expected_failure(self, device, dtype, op):
        self.custom_rules_test_base(device, dtype, op)


TestDtypeCustomRulesCPU = None
# This creates TestDtypeCustomRulesCPU
instantiate_device_type_tests(TestDtypeCustomRules, globals(), only_for=("cpu",))<|MERGE_RESOLUTION|>--- conflicted
+++ resolved
@@ -115,12 +115,6 @@
         return dtypes[0]
 
     def prop_dtype_on_graph(self, graph, example_inputs):
-<<<<<<< HEAD
-=======
-        # Intentionally ignoring the kwargs, and not treating them as tensors for now
-        graph_inputs = list(graph.inputs())
-
->>>>>>> a53e7205
         # We need to clear shape information because torch.jit.script
         # will return a cached graph if the function is scripted twice.
         torch._C._jit_pass_erase_shape_information(graph)
