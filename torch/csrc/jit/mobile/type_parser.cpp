#include <torch/csrc/jit/mobile/type_parser.h>

<<<<<<< HEAD
=======
#include <queue>

>>>>>>> a6e69931
#include <ATen/core/jit_type.h>
#include <c10/util/string_view.h>
#include <torch/csrc/jit/frontend/parser_constants.h>
#include <torch/csrc/jit/frontend/type_factory.h>
#include <torch/csrc/jit/mobile/runtime_compatibility.h>
#include <torch/custom_class.h>

namespace torch {
namespace jit {
const std::unordered_map<std::string, c10::TypePtr>& string_to_type_lut();
} // namespace jit
} // namespace torch

using torch::jit::string_to_type_lut;
using torch::jit::valid_single_char_tokens;

namespace c10 {
using TypeFactory = torch::jit::TypeFactory<c10::DynamicType>;

namespace {

// Torchbind custom class always starts with the follow prefix, so use it as
// an identifier for torchbind custom class type
static constexpr const char* kTypeTorchbindCustomClass =
    "__torch__.torch.classes";
static constexpr const char* kTypeNamedTuple = "NamedTuple";

bool isSpecialChar(char a) {
  for (const char* c = valid_single_char_tokens; *c; c++) {
    if (a == *c)
      return true;
  }
  return false;
}
} // namespace

TypeParser::TypeParser(std::string pythonStr)
    : pythonStr_(std::move(pythonStr)), start_(0) {
  lex();
}

TypeParser::TypeParser(std::vector<std::string>& pythonStrs)
    : start_(0), pythonStrs_(pythonStrs) {}

// For the Python string list parsing, the order of the Python string matters.
// In bytecode, the order of the type list correspondings to the order of
// instruction. In nested type, the lowest level type will be at the beginning
// of the type list. It is possible to parse it without worrying about
// ordering, but it also introduces 1) extra cost to process nested type to
// the correct order 2) lost the benifit that the instruction order is likely
// problematic if type list parsing fails.
std::vector<TypePtr> TypeParser::parseList() {
  std::vector<TypePtr> typePtrs;
  typePtrs.resize(pythonStrs_.size());
  static const c10::QualifiedName classPrefix = "__torch__.torch.classes";
  for (size_t i = 0; i < pythonStrs_.size(); i++) {
    c10::QualifiedName qn(pythonStrs_[i]);
    c10::TypePtr type_ptr;
    if (classPrefix.isPrefixOf(qn)) {
      type_ptr = torch::getCustomClass(qn.qualifiedName());
      TORCH_CHECK(
          type_ptr,
          "The implementation of class ",
          qn.qualifiedName(),
          " cannot be found.");
    } else {
      pythonStr_ = pythonStrs_[i];
      start_ = 0;
      lex();
      type_ptr = parse();
    }
    typePtrs[i] = type_ptr;
    str_type_ptr_map_[type_ptr->repr_str()] = type_ptr;
  }
  return typePtrs;
}

// The list of non-simple types supported by currrent parser.
std::unordered_set<std::string> TypeParser::getNonSimpleType() {
  static std::unordered_set<std::string> nonSimpleTypes{
      "List", "Optional", "Dict", "Tuple"};
  return nonSimpleTypes;
}

// The list of custom types supported by currrent parser.
std::unordered_set<std::string> TypeParser::getCustomType() {
  static std::unordered_set<std::string> customeTypes{
      kTypeTorchbindCustomClass, kTypeNamedTuple};
  return customeTypes;
}

// Given a PyThon str, get all contained types. It's usually used for
// compatibility check between model and runtime. For example:
// PyThon string: "Dict[int, Tuple[Tensor, Tensor, Tensor]]"
// contained type is: [Dict, int, Tuple, Tensor]
std::unordered_set<std::string> TypeParser::getContainedTypes() {
  return contained_types_;
}

template <typename T>
TypePtr TypeParser::parseSingleElementType() {
  expectChar('[');
  auto result = TypeFactory::create<T>(parse());
  expectChar(']');
  return result;
}

TypePtr TypeParser::parseNonSimple(const std::string& token) {
  if (token == "List") {
    return parseSingleElementType<ListType>();
  } else if (token == "Optional") {
    return parseSingleElementType<OptionalType>();
  } else if (token == "Dict") {
    expectChar('[');
    auto key = parse();
    expectChar(',');
    auto val = parse();
    expectChar(']');
    return TypeFactory::create<DictType>(std::move(key), std::move(val));
  } else if (token == "Tuple") {
    std::vector<TypePtr> types;
    expectChar('[');
    while (cur() != "]") {
      types.emplace_back(parse());
      if (cur() != "]") {
        expectChar(',');
      }
    }
    expect("]");
    return TypeFactory::createTuple(std::move(types));
  }
  return nullptr;
}

TypePtr TypeParser::parse() {
  std::string token = next();
  auto simpleTypeIt = string_to_type_lut().find(token);
  if (simpleTypeIt != string_to_type_lut().end()) {
    if (cur() != "]" && cur() != "," && cur() != "") {
      TORCH_CHECK(
          false, "Simple type ", token, " is followed by ", "invalid chars.");
    }
    contained_types_.insert(token);
    return simpleTypeIt->second;
  } else if (getNonSimpleType().find(token) != getNonSimpleType().end()) {
    contained_types_.insert(token);
    return parseNonSimple(token);
  } else if (token == "__torch__") {
    expectChar('.');
    if (cur() == "torch") {
      // torch bind class starts with __torch__.torch.classes
      return parseTorchbindClassType();
    } else {
      // other class starts with __torch__ following by custom names
      return parseCustomType();
    }
  } else {
    TORCH_CHECK(
        false,
        "Type ",
        token,
        " is not supported in the parser, ",
        "or the token is in wrong format.");
  }
  return nullptr;
}

// NamedTuple custom type will be following structure:
// "qualified_named[
//   NamedTuple, [
//       [filed_name_1, field_type_1],
//       [filed_name_2, field_type_2]
//   ]
// ]"
//  Example NamedTuple type:
//  "__torch__.base_models.sparse_nn.pytorch_preproc_types.PreprocOutputType[
//     NamedTuple, [
//         [float_features, Tensor],
//         [id_list_features, List[Tensor]],
//         [label,  Tensor],
//         [weight, Tensor],
//         ]
//     ]"
TypePtr TypeParser::parseNamedTuple(const std::string& qualified_name) {
  std::vector<c10::string_view> field_names;
  std::vector<TypePtr> field_types;
  std::string ns;
  expect(",");
  expect("[");
  while (cur() != "]") {
    expect("[");
    auto field_name = nextView();
    expect(",");
    TypePtr field_type = parse();
    field_names.emplace_back(field_name);
    field_types.emplace_back(field_type);
    expect("]");
    if (cur() == ",") {
      next();
    }
  }
  return TypeFactory::createNamedTuple(
      qualified_name, field_names, field_types);
}

// Custom type will be following structure:
// "qualified_named[
//   custom_type, [
//       [filed_name_1, field_type_1],
//       [filed_name_2, field_type_2]
//   ]
// ]"
TypePtr TypeParser::parseCustomType() {
  c10::string_view token = cur();
  std::string qualified_name = "__torch__.";
  qualified_name.reserve(qualified_name.size() + token.size());
  qualified_name.append(token.begin(), token.end());
  next();
  while (cur() == ".") {
    qualified_name.append(next());
    qualified_name.append(next());
  }
  // After cur() moves to the next token after qualified name, if it's "[", it
  // means this custom type follow by it's class definition. Otherwise, it's a
  // barebone qualified name and needs to look up str_type_ptr_map_ to find
  // the typeptr.
  if (cur() == "[") {
    next();
    std::string type_name = next();
    // Currently only supports NamedTuple custom type, if more types need to
    // be supported, extend them here.
    if (type_name == kTypeNamedTuple) {
      contained_types_.insert(kTypeNamedTuple);
      return parseNamedTuple(qualified_name);
    } else {
      TORCH_CHECK(
          false, "Custom Type ", type_name, " is not supported in the parser.");
    }
  } else {
    auto find_type = str_type_ptr_map_.find(qualified_name);
    if (find_type != str_type_ptr_map_.end()) {
      return find_type->second;
    } else {
      // When the type definition can't be found, likely two reasons
      // 1. The type list in bytecode.pkl is not in the correct order
      // 2. This custom type definition doesn't exist in bytecode.pkl type
      // table
      TORCH_CHECK(
          false, "Can't find definition for the type: ", qualified_name);
    }
    return nullptr;
  }
}

TypePtr TypeParser::parseTorchbindClassType() {
  static constexpr std::array<const char*, 4> expected_atoms = {
      "torch", ".", "classes", "."};
  for (const auto& atom : expected_atoms) {
    expect(atom);
  }
  std::string ns = next();
  expectChar('.');
  std::string classname = next();
  std::string customClassName = "__torch__.torch.classes.";
  customClassName.reserve(
      customClassName.size() + ns.size() + 1 + classname.size());
  customClassName.append(ns);
  customClassName.push_back('.');
  customClassName.append(classname);
  return torch::getCustomClass(customClassName);
}

void TypeParser::expect(const char* s) {
  c10::string_view token = cur();
  TORCH_CHECK(
      token == s,
      "Error when parsing type ",
      pythonStr_,
      ": Expect ",
      s,
      ", but get ",
      token);
  advance();
}

// c10::string_view::operator== calls memcmp to compare against the target
// string; we can do better if we specialize for a single character.
void TypeParser::expectChar(char c) {
  c10::string_view token = cur();
  TORCH_CHECK(
      token.size() == 1 && token[0] == c,
      "Error when parsing type ",
      pythonStr_,
      ": Expect ",
      c,
      ", but get ",
      token);
  advance();
}

void TypeParser::lex() {
  // skip white spaces
  while (start_ < pythonStr_.size() && pythonStr_[start_] == ' ')
    ++start_;
  if (start_ < pythonStr_.size()) {
    if (isSpecialChar(pythonStr_[start_])) {
      next_token_ = c10::string_view(pythonStr_.data() + start_++, 1);
    } else { // A word
      size_t end = start_;
      for (; end < pythonStr_.size() && !isSpecialChar(pythonStr_[end]) &&
           pythonStr_[end] != ' ';
           ++end)
        ;
      next_token_ = c10::string_view(pythonStr_.data() + start_, end - start_);
      start_ = end;
    }
  }
}

c10::string_view TypeParser::nextView() {
  TORCH_CHECK(
      !next_token_.empty(),
      "Empty token queue in mobile type parser.",
      "Check the format of the type string and make sure it's correct.");
  c10::string_view token = cur();
  advance();
  return token;
}

std::string TypeParser::next() {
  auto token = nextView();
  return std::string(token.begin(), token.end());
}

void TypeParser::advance() {
  next_token_ = "";
  lex();
}

C10_NODISCARD c10::string_view TypeParser::cur() const {
  return next_token_;
}

TORCH_API at::TypePtr parseType(const std::string& pythonStr) {
  at::TypeParser parser(pythonStr);
  return parser.parse();
}

TORCH_API std::vector<at::TypePtr> parseType(
    std::vector<std::string>& pythonStrs) {
  at::TypeParser parser(pythonStrs);
  return parser.parseList();
}

const std::unordered_map<std::string, c10::TypePtr>& TypeParser::TypeFactory<
    c10::DynamicType>::baseTypes() {
  static const std::unordered_map<std::string, TypePtr> map = {
#define MAP_ITEM(NAME, TYPE) \
  {#NAME, DynamicTypeTrait<TYPE##Type>::getBaseType()},
      FORALL_JIT_BASE_TYPES(MAP_ITEM)
#undef MAP_ITEM
  };
  return map;
}

const std::unordered_map<std::string, c10::TypePtr>& TypeParser::TypeFactory<
    c10::Type>::baseTypes() {
  static const std::unordered_map<std::string, TypePtr> map = {
#define MAP_ITEM(NAME, TYPE) {#NAME, TYPE##Type::get()},
      FORALL_JIT_BASE_TYPES(MAP_ITEM)
#undef MAP_ITEM
  };
  return map;
}

} // namespace c10<|MERGE_RESOLUTION|>--- conflicted
+++ resolved
@@ -1,10 +1,7 @@
 #include <torch/csrc/jit/mobile/type_parser.h>
 
-<<<<<<< HEAD
-=======
 #include <queue>
 
->>>>>>> a6e69931
 #include <ATen/core/jit_type.h>
 #include <c10/util/string_view.h>
 #include <torch/csrc/jit/frontend/parser_constants.h>
@@ -12,13 +9,6 @@
 #include <torch/csrc/jit/mobile/runtime_compatibility.h>
 #include <torch/custom_class.h>
 
-namespace torch {
-namespace jit {
-const std::unordered_map<std::string, c10::TypePtr>& string_to_type_lut();
-} // namespace jit
-} // namespace torch
-
-using torch::jit::string_to_type_lut;
 using torch::jit::valid_single_char_tokens;
 
 namespace c10 {
@@ -141,8 +131,9 @@
 
 TypePtr TypeParser::parse() {
   std::string token = next();
-  auto simpleTypeIt = string_to_type_lut().find(token);
-  if (simpleTypeIt != string_to_type_lut().end()) {
+  const auto& baseTypes = TypeFactory::basePythonTypes();
+  auto simpleTypeIt = baseTypes.find(token);
+  if (simpleTypeIt != baseTypes.end()) {
     if (cur() != "]" && cur() != "," && cur() != "") {
       TORCH_CHECK(
           false, "Simple type ", token, " is followed by ", "invalid chars.");
@@ -359,25 +350,4 @@
   return parser.parseList();
 }
 
-const std::unordered_map<std::string, c10::TypePtr>& TypeParser::TypeFactory<
-    c10::DynamicType>::baseTypes() {
-  static const std::unordered_map<std::string, TypePtr> map = {
-#define MAP_ITEM(NAME, TYPE) \
-  {#NAME, DynamicTypeTrait<TYPE##Type>::getBaseType()},
-      FORALL_JIT_BASE_TYPES(MAP_ITEM)
-#undef MAP_ITEM
-  };
-  return map;
-}
-
-const std::unordered_map<std::string, c10::TypePtr>& TypeParser::TypeFactory<
-    c10::Type>::baseTypes() {
-  static const std::unordered_map<std::string, TypePtr> map = {
-#define MAP_ITEM(NAME, TYPE) {#NAME, TYPE##Type::get()},
-      FORALL_JIT_BASE_TYPES(MAP_ITEM)
-#undef MAP_ITEM
-  };
-  return map;
-}
-
 } // namespace c10