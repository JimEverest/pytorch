--- conflicted
+++ resolved
@@ -293,13 +293,10 @@
       const ExprHandle& value);
 
   Store(const Buf* buf, std::vector<const Expr*> indices, const Expr* value);
-<<<<<<< HEAD
-=======
 
   void set_indices(std::vector<const Expr*> indices) {
     indices_ = indices;
   };
->>>>>>> 078fadaa
 
  private:
   const Buf* buf_;
@@ -322,21 +319,12 @@
 
   Dtype dtype() const {
     return buf_->dtype();
-<<<<<<< HEAD
   }
 
   const std::vector<const Expr*> dims() const {
     return buf_->dims();
   }
 
-=======
-  }
-
-  const std::vector<const Expr*> dims() const {
-    return buf_->dims();
-  }
-
->>>>>>> 078fadaa
   const Buf* buf() const {
     return buf_;
   }
@@ -710,14 +698,11 @@
     return stop_;
   }
 
-<<<<<<< HEAD
-=======
   const Var* setVar(const Var* var) {
     var_ = var;
     return var_;
   }
 
->>>>>>> 078fadaa
  private:
   const Var* var_;
   const Expr* start_;
