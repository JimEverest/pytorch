#include <torch/csrc/distributed/rpc/process_group_agent.h>

#include <c10/util/C++17.h>
#include <c10d/ProcessGroup.hpp>
#include <fmt/format.h>
#include <torch/csrc/distributed/rpc/utils.h>

namespace torch {
namespace distributed {
namespace rpc {
<<<<<<< HEAD

namespace {
constexpr auto kSecToMsConversion = 1000;
}
=======
>>>>>>> 4d80c8c6

//////////////////////////  MessageCounter  /////////////////////////////////

ProcessGroupAgent::MessageCounter::MessageCounter(int worldSize)
    : counters_(worldSize) {}

void ProcessGroupAgent::MessageCounter::increment(int dst) {
  std::lock_guard<std::mutex> guard(mutex_);
  ++counters_[dst];
}

std::vector<int64_t> ProcessGroupAgent::MessageCounter::snapshot() {
  std::lock_guard<std::mutex> guard(mutex_);
  return counters_;
}

//////////////////////////  MetricsTracker  /////////////////////////////////

ProcessGroupAgent::AverageMetricsTracker::AverageMetricsTracker(
    std::string key,
    uint64_t currentSum,
    uint64_t currentCount)
    : key_(std::move(key)),
      currentSum_(currentSum),
      currentCount_(currentCount) {}

void ProcessGroupAgent::AverageMetricsTracker::addData(uint64_t dataPoint) {
  currentSum_ += dataPoint;
  ++currentCount_;
}

double ProcessGroupAgent::AverageMetricsTracker::computeAverage() {
  return currentCount_ == 0 ? 0 : currentSum_ / (double)currentCount_;
}

////////////////////////  ProcessGroupAgent  /////////////////////////////////

using steady_clock_time_point =
    std::chrono::time_point<std::chrono::steady_clock>;
const steady_clock_time_point kInfiniteTimeoutTimePoint =
    std::chrono::time_point<std::chrono::steady_clock>::max();
const std::string kNumPendingRequests = "agent.num_pending_requests";
const std::string kThreadPoolSize = "agent.thread_pool_size";
const std::string kNumIdleThreads = "agent.num_idle_threads";
const std::string kGilAverageWaitTime = "agent.gil_average_wait_time_us";
const std::string kClientActiveCalls = "agent.client_active_calls";
const std::string kServerActiveCalls = "agent.server_active_calls";
const std::string kServerActiveAsyncCalls = "agent.server_active_async_calls";

void ProcessGroupAgent::collectNames() {
  const std::string& workerName = workerInfo_.name_;
  const auto worldSize = pg_->getSize();

  // use c10d allgather to collect names
  torch::Tensor nameTensor =
      torch::zeros({WorkerInfo::MAX_NAME_LEN}, torch::kChar);
  memcpy(nameTensor.storage().data(), workerName.c_str(), workerName.length());
  std::vector<torch::Tensor> inputName = {nameTensor};
  std::vector<std::vector<torch::Tensor>> outputNames(1);
  for (int i = 0; i < worldSize; ++i) {
    outputNames[0].emplace_back(
        torch::empty({WorkerInfo::MAX_NAME_LEN}, {torch::kChar}));
  }
  pg_->allgather(outputNames, inputName)->wait();

  // convert collected name tensors into string names
  for (worker_id_t i = 0; i < worldSize; ++i) {
    torch::Tensor& tensor = outputNames[0][i];
    std::string peerName((const char*)tensor.storage().data<signed char>());

    TORCH_CHECK(
        nameMap_.find(peerName) == nameMap_.end(),
        "RpcAgent name ",
        peerName,
        " is not unique.");

    nameMap_[std::move(peerName)] = i;
  }
}

ProcessGroupAgent::ProcessGroupAgent(
    std::string workerName,
    std::shared_ptr<c10d::ProcessGroup> pg,
    int numSendRecvThreads,
    std::chrono::milliseconds rpcTimeout,
    std::unique_ptr<RequestCallback> cb)
    : RpcAgent(
          WorkerInfo(std::move(workerName), (int64_t)pg->getRank()),
          std::move(cb),
          rpcTimeout),
      pg_(std::move(pg)),
      sendCounts_(pg_->getSize()),
      recvCounts_(pg_->getSize()),
      nextId_(0),
      sendMutexes_(pg_->getSize()),
      threadPool_(numSendRecvThreads),
      timeoutThreadEnabled_{false} {
  // initialize metric info counters
  metrics_.resize(ProcessGroupAgentMetrics::N_METRICS);
  metrics_[ProcessGroupAgentMetrics::GIL_WAIT_TIME] =
      std::make_unique<AverageMetricsTracker>(kGilAverageWaitTime);
  collectNames();
  auto workerRankIter = nameMap_.find(workerInfo_.name_);
  TORCH_CHECK(
      workerRankIter != nameMap_.end(),
      "Failed to resolve worker "
      "name ",
      workerInfo_.name_,
      " to a ProcessGroup rank.");
  TORCH_CHECK(
      pg_->getRank() == workerRankIter->second,
      "Resolved worker rank ",
      workerRankIter->second,
      " does not match ProcessGroup rank ",
      pg_->getRank());

  // tmp vector to sort names in rank's order
  const auto worldSize = pg_->getSize();
  std::vector<std::string> tmpWorkerIds(worldSize);
  for (auto& entry : nameMap_) {
    tmpWorkerIds[entry.second] = entry.first;
  }

  allWorkerInfo_.reserve(worldSize);
  for (worker_id_t rank = 0; rank < worldSize; ++rank) {
    allWorkerInfo_.emplace_back(std::move(tmpWorkerIds[rank]), rank);
  }
}

ProcessGroupAgent::~ProcessGroupAgent() {
  if (rpcAgentRunning_) {
    shutdown();
  }
}

const WorkerInfo& ProcessGroupAgent::getWorkerInfo(
    const std::string& workerName) const {
  const auto idIter = nameMap_.find(workerName);
  TORCH_CHECK(
      idIter != nameMap_.end(), "Unknown destination worker ", workerName);

  return allWorkerInfo_[idIter->second];
}

const WorkerInfo& ProcessGroupAgent::getWorkerInfo(worker_id_t id) const {
  return allWorkerInfo_[id];
}

std::vector<WorkerInfo> ProcessGroupAgent::getWorkerInfos() const {
  return allWorkerInfo_;
}

void ProcessGroupAgent::join() {
  sync();
  std::unique_lock<std::mutex> lock(futureMutex_);
  futureCV_.wait(
      lock, [this] { return futures_.empty() && futureTimeouts_.empty(); });
  lock.unlock();
  pg_->barrier()->wait();
}

bool ProcessGroupAgent::hasPendingMessage() {
  const auto worldSize = pg_->getSize();
  auto snapshot = std::make_unique<std::vector<int64_t>>();
  snapshot->reserve(2 * worldSize);
  auto recvSnapshot = recvCounts_.snapshot();
  auto sendSnapshot = sendCounts_.snapshot();
  snapshot->insert(
      snapshot->end(),
      std::make_move_iterator(recvSnapshot.begin()),
      std::make_move_iterator(recvSnapshot.end()));
  snapshot->insert(
      snapshot->end(),
      std::make_move_iterator(sendSnapshot.begin()),
      std::make_move_iterator(sendSnapshot.end()));

  auto snapshotData = snapshot->data();
  auto deleteWhenDone = snapshot.release();
  std::vector<torch::Tensor> inputSnapshot = {torch::from_blob(
      snapshotData,
      {2, worldSize},
      [deleteWhenDone](void*) { delete deleteWhenDone; },
      {torch::kInt64})};
  // allgather both send and recv messages in one shot
  std::vector<std::vector<torch::Tensor>> outputSnapshots(1);

  for (int i = 0; i < worldSize; ++i) {
    outputSnapshots[0].emplace_back(
        torch::zeros({2, worldSize}, {torch::kInt64}));
  }

  pg_->allgather(outputSnapshots, inputSnapshot)->wait();

  // loop through all send/recv pairs to make sure that all sent messages are
  // processed.
  const auto& peerCounts = outputSnapshots[0];
  for (int from = 0; from < worldSize; ++from) {
    for (int to = 0; to < worldSize; ++to) {
      // peerCounts[x][0] is recv counts, and peerCounts[x][1] is send counts

      const auto& sentCnt = peerCounts[from][1][to].data_ptr<int64_t>()[0];
      const auto& recvCnt = peerCounts[to][0][from].data_ptr<int64_t>()[0];
      // NB: we cannot throw an error when sentCnt < recvCnt here. Because, send
      // and recv counts on different workers are read in a distributed manner.
      // It is possible that the sender reads its send count before sending, but
      // the receive reads its recv count after receiving. Hence, both > and <
      // are valid states.
      if (sentCnt != recvCnt) {
        return true;
      }
    }
  }
  return false;
}

void ProcessGroupAgent::sync() {
  // Block until all processes wants to sync.
  pg_->barrier()->wait();
  // block until all peers agree that all sent messages have been processed.
  do {
    // Finish all send/recv tasks in the thread pool
    threadPool_.waitWorkComplete();
    // As there could be nested RPC calls, or response callback could also
    // trigger more messages to be sent, we need to wait for the thread pool
    // again.
  } while (hasPendingMessage());
}

void ProcessGroupAgent::startImpl() {
  timeoutThreadEnabled_.store(true);
  listenerThread_ = std::thread(&ProcessGroupAgent::listenLoop, this);
  futureTimeoutThread_ =
      std::thread(&ProcessGroupAgent::pollTimedOutRPCs, this);
}

void ProcessGroupAgent::shutdownImpl() {
  LOG(INFO) << "Shutting down ProcessGroupAgent on rank " << pg_->getRank()
            << ".";
  {
    std::unique_lock<std::mutex> lock(futureMutex_);
    timeoutThreadEnabled_.store(false);
  }
  futureTimeoutCV_.notify_one();
  futureTimeoutThread_.join();
  // Abort listener thread to stop accepting new work. We need to interrupt the
  // recvWork->wait() call the listener loop may be blocked in before joining
  // the thread.
  {
    std::unique_lock<std::mutex> lock(recvWorkMutex_);
    if (recvWork_) {
      recvWork_->abort();
    }
  }
  listenerThread_.join();
  // Abort any pending sends to any destination rank that have not been
  // completed.
  {
    std::lock_guard<std::mutex> lock(pendingSendMutex_);
    for (auto& it : currentPendingSends_) {
      const auto& pendingSends = it.second;
      const auto dst = it.first;
      for (const auto& send : pendingSends) {
        if (!send->isCompleted()) {
          LOG(INFO) << "Worker " << RpcAgent::getWorkerInfo().id_
                    << " aborting pending send to destination rank " << dst;

          send->abort();
        }
      }
    }
  }
  // Note: calling threadPool_.waitWorkComplete() after listenerThread.join() so
  // that we can finish any possible work enqueued into the thread pool, before
  // python RPC handler is shutdown (see shutdown in rpc/api.py).
  threadPool_.waitWorkComplete();
}

std::shared_ptr<FutureMessage> ProcessGroupAgent::send(
    const WorkerInfo& to,
    Message&& message,
    const float rpcTimeoutSeconds) {
  // Throw if we previously encountered an exception in ::listenLoop.
  {
    std::unique_lock<std::mutex> guard(listenLoopExceptionMutex_);
    if (listenLoopException_) {
      std::rethrow_exception(listenLoopException_);
    }
  }

  if (!rpcAgentRunning_.load()) {
    // We are trying to send but RPC has been shut down on this node. This can
    // happen if we are in a shutdown sequence but background threads are still
    // processing messages that result in send()s. Throw a descriptive error.
    auto err = c10::str(
        "Node ",
        RpcAgent::getWorkerInfo().id_,
        "tried to send() a message of type ",
        message.type(),
        " but RPC is no longer running on this node.");
    throw std::runtime_error(err);
  }
  TORCH_CHECK(
      to.id_ < (worker_id_t)pg_->getSize(),
      "Destination rank is out of bound, got ",
      to.id_,
      ", but world size is ",
      pg_->getRank());

  auto requestId = nextId();
  auto future = std::make_shared<FutureMessage>();
  if (message.isRequest()) {
    // millisecond level precision of when request started.
    auto futureStartTime = std::chrono::steady_clock::now();
    // if passed in timeout is unset, then use the currently set default timeout
    // for all RPCs.
    auto timeout = rpcTimeoutSeconds == kUnsetRpcTimeout
        ? getRpcTimeout()
        : std::chrono::milliseconds(
              static_cast<int>(rpcTimeoutSeconds * kSecToMsConversion));

    // Prepare endTime from timeout. Set infinite timeout if
    // specified.
    steady_clock_time_point endTime = timeout.count() == 0
        ? kInfiniteTimeoutTimePoint
        : futureStartTime + timeout;
    bool notifyThread = false;
    {
      std::lock_guard<std::mutex> lock{futureMutex_};
      // Insert future into future map.
      futures_.emplace(
          std::piecewise_construct,
          std::forward_as_tuple(requestId),
          std::forward_as_tuple(FutureInfo(future, endTime, to.id_, timeout)));
      // insert future into timeouts map to keep track of its timeout
      auto& requestIds = futureTimeouts_[endTime];
      requestIds.insert(requestId);
      // Signal the watchdog to monitor future timeouts if this is the first
      // future created or it has earlier end time than other futures in the
      // map.
      if (futureTimeouts_.begin()->first == endTime &&
          (requestIds.size() == 1)) {
        notifyThread = true;
      }
    }
    if (notifyThread) {
      // Notify the watchdog thread only after releasing the lock,
      // so watchdog can acquire lock on waking up.
      futureTimeoutCV_.notify_one();
    }
    message.setId(requestId);
    ++clientActiveCalls_;
  } else {
    future->markCompleted(Message());
  }

  // Sending to ourselves: bypass the send logic and enqueue directly
  // to our receiving queue.
  if (to.id_ == (worker_id_t)pg_->getRank()) {
    sendToSelf(std::move(message));
    return future;
  }

  // NB: cannot directly pass ``to`` to the ``SendWork``, because it might no
  // longer be alive when the ``SendWork`` is executed. For example, the
  // application could query the ``WorkerInfo`` using name through the
  // ``RpcAgent::getWorkerInfo`` API, and pass the ``WorkerInfo`` back here, so
  // we have C++ -> Python -> C++. For an asynchronous RPC, the ``WorkerInfo``
  // reference on Python side could die before ``SendWork`` uses it, and Pybind
  // will not keep the Python reference alive even if it originally comes from
  // the C++ land. Hence, we have to explicitly use the ``WorkerInfo`` in the
  // C++ land.
  enqueueSend(SendWork(allWorkerInfo_[to.id_], std::move(message)));
  return future;
}

void ProcessGroupAgent::handleSend(const SendWork& work) {
  auto serializedPayload = std::make_unique<std::string>(std::move(
      wireSerialize(work.message_.payload(), work.message_.tensors())));

  std::vector<torch::Tensor> preamble = {torch::tensor(
      {(int64_t)pg_->getRank(),
       (int64_t)serializedPayload->length(),
       (int64_t)work.message_.type(),
       (int64_t)work.message_.id()},
      {torch::kInt64})};

  // ProcessGroup is not thread-safe when sending with the same tag,
  // hence the lock
  std::vector<std::shared_ptr<c10d::ProcessGroup::Work>> pendingSends;
  const auto dst = work.to_.id_;

  // NOLINTNEXTLINE(cppcoreguidelines-pro-type-const-cast)
  auto serializedPayloadData = const_cast<char*>(serializedPayload->data());
  auto serializedPayloadSize = serializedPayload->size();
  std::string* deleteWhenDone = serializedPayload.release();
  std::vector<torch::Tensor> payload = {torch::from_blob(
      reinterpret_cast<void*>(serializedPayloadData),
      serializedPayloadSize,
      [deleteWhenDone](void*) { delete deleteWhenDone; },
      {torch::kChar})};
  pendingSends.reserve(2);

  sendCounts_.increment(dst);

  {
    std::lock_guard<std::mutex> guard(sendMutexes_[dst]);
    pendingSends.emplace_back(pg_->send(preamble, dst, dst /* channelTag */));
    pendingSends.emplace_back(pg_->send(payload, dst, dst /* channelTag */));
  }
  // Write pendingSends to a global map so that they can be interrupted by
  // ::shutdown().
  {
    std::lock_guard<std::mutex> pendingSendGuard(pendingSendMutex_);
    for (auto& p : pendingSends) {
      currentPendingSends_[dst].insert(p);
    }
  }

  for (auto& pendingSend : pendingSends) {
    if (!rpcAgentRunning_.load() || !pendingSend->wait()) {
      // Send was interrupted or RPC is not running.
      return;
    }
  }

  // Erase the pending sends that we added since we have returned from wait.
  {
    std::lock_guard<std::mutex> pendingSendGuard(pendingSendMutex_);
    // NB: We cannot just erase all of currentPendingSends[dst], since this
    // might preemptively remove sends from other threads.
    auto& set = currentPendingSends_[dst];
    for (auto& p : pendingSends) {
      set.erase(p);
    }
  }
}

void ProcessGroupAgent::sendToSelf(Message&& message) {
  threadPool_.run(std::bind(
      [this](const Message& message) {
        // Unlike the other cases, need to add a tensor deleter, since the
        // data outlives the scope of this function. It's shared_ptr<> due
        // to c++11 lambda capture limitations with unique_ptr<>.
        std::unique_ptr<std::string> payload;
        try {
          payload = std::make_unique<std::string>(
              wireSerialize(message.payload(), message.tensors()));
          // only increment sendCounts when the message is indeed added into
          // local recv.
          sendCounts_.increment(pg_->getRank());
        } catch (std::exception& e) {
          markFutureWithError(message.id(), e.what());
          return;
        }
        const char* data = payload->data();
        size_t len = payload->length();
        std::string* delete_when_done = payload.release();
        enqueueRecv(RecvWork(
            getWorkerInfo(pg_->getRank()),
            message.type(),
            message.id(),
            torch::from_blob(
                (void*)data,
                len,
                [delete_when_done](void*) { delete delete_when_done; },
                {torch::kChar})));
      },
      std::move(message)));
}

void ProcessGroupAgent::enqueueSend(SendWork work) {
  // NB: this can be changed to use a native move capture when moved to C++14
  threadPool_.run(std::bind(
      [this](const SendWork& work) {
        try {
          handleSend(work);
        } catch (std::exception& e) {
          auto errorStr = c10::str(
              "Encountered exception in ProcessGroupAgent::enqueueSend: ",
              e.what(),
              " on node: ",
              RpcAgent::getWorkerInfo().id_);
          auto exceptionMsg =
              rpc::createExceptionResponse(errorStr, work.message_.id());
          if (work.message_.isRequest()) {
            // Mark the future with corresponding to this request with an error.
            markFutureWithError(exceptionMsg);
          } else if (work.message_.isResponse()) {
            // Try sending the error along.
            handleSend(SendWork(work.to_, std::move(exceptionMsg)));
          }
        }
      },
      std::move(work)));
}

bool ProcessGroupAgent::handleRecv(RecvWork& work) {
  torch::Tensor& payload = work.payload_;
  auto data = wireDeserialize(payload.storage().data(), payload.numel());
  Message message(
      std::move(data.first), std::move(data.second), work.type_, work.id_);
  if (message.isRequest()) {
    ++serverActiveCalls_;
    std::shared_ptr<FutureMessage> futureResponse;
    try {
      futureResponse = cb_->operator()(message);
    } catch (const std::exception& e) {
      futureResponse = std::make_shared<FutureMessage>();
      futureResponse->setError(e.what());
    }
    if (futureResponse->completed()) {
      --serverActiveCalls_;
      if (!futureResponse->hasError()) {
        send(work.from_, std::move(*futureResponse).moveValue());
      } else {
        send(
            work.from_,
            createExceptionResponse(
                futureResponse->error()->what(), message.id()));
      }
    } else {
      ++serverActiveAsyncCalls_;
      // Callback processing returned an incomplete future. Add sending the
      // response as a callback which fires when the future completes.
      // Use a weak_ptr, so we can std::move the future's value.
      auto fromId = work.from_.id_;
      auto requestId = work.id_;
      futureResponse->addCallback([this,
                                   fromId,
                                   requestId,
                                   weak = std::weak_ptr<FutureMessage>(
                                       futureResponse)]() {
        auto futureResponse = weak.lock();
        TORCH_INTERNAL_ASSERT(futureResponse);
        --serverActiveCalls_;
        --serverActiveAsyncCalls_;
        if (!futureResponse->hasError()) {
          send(getWorkerInfo(fromId), std::move(*futureResponse).moveValue());
        } else {
          send(
              getWorkerInfo(fromId),
              createExceptionResponse(
                  futureResponse->error()->what(), requestId));
        }
      });
    }
  } else if (message.isResponse()) {
    auto id = message.id();
    std::shared_ptr<FutureMessage> fm = nullptr;
    {
      std::lock_guard<std::mutex> lock{futureMutex_};
      const auto& futureInfo = futures_.find(id);
      if (futureInfo == futures_.end()) {
        // Received a completion for an already-processed future (such as one
        // that timed out), drop the recv. By returning false, recvCounts will
        // not be incremented, it will be incremented by the thread that
        // determined that the future timed out.
        return false;
      }
      // Use futureInfo before destructing it.
      fm = futureInfo->second.future_;
      auto endTime = futureInfo->second.endTime_;
      futures_.erase(id);
      // look up the corresponding future by its time out and request
      // ID, and remove it from the timeouts map
      auto& futuresAtTime = futureTimeouts_[endTime];
      auto it = futuresAtTime.find(id);
      TORCH_INTERNAL_ASSERT(
          it != futuresAtTime.end(),
          "Error: could not find future in futureTimeouts map, race condition.");
      futuresAtTime.erase(it);
      if (futuresAtTime.empty()) {
        // remove the key from futureTimeouts_
        futureTimeouts_.erase(endTime);
      }
    }
    futureCV_.notify_all();
    --clientActiveCalls_;
    if (message.type() == MessageType::EXCEPTION) {
      fm->setError(
          std::string(message.payload().begin(), message.payload().end()));
    } else {
      fm->markCompleted(std::move(message));
    }
  } else {
    // TODO: pass the error back to the caller instead of crashing here.
    TORCH_INTERNAL_ASSERT(false, "unrecognized message type ", message.type());
  }
  return true;
}

void ProcessGroupAgent::enqueueRecv(RecvWork work) {
  threadPool_.run(std::bind(
      [&](RecvWork& work) {
        try {
          // Only increment recvCounts if handleRecv() tells us to. We may not,
          // i.e. if we process work corresponding to a future that has already
          // been processed.
          if (handleRecv(work)) {
            recvCounts_.increment(work.from_.id_);
          }
        } catch (const std::exception& e) {
          // Processing for this request/response failed. Log the details of the
          // request.
          auto fromId = work.from_.id_;
          auto err = c10::str(
              "Internal error while processing request of type ",
              work.type_,
              " on node ",
              RpcAgent::getWorkerInfo().id_,
              ", from node ",
              fromId,
              " : ",
              e.what());
          LOG(INFO) << err;
          // Still increment so that this recv is recognized as non-oustanding
          // during graceful shutdown.
          recvCounts_.increment(work.from_.id_);
        }
      },
      std::move(work)));
}

void ProcessGroupAgent::markFutureWithError(Message& message) {
  TORCH_INTERNAL_ASSERT(
      message.type() == MessageType::EXCEPTION,
      "markFutureWithError should be only called with Message that has type Exception.");
  markFutureWithError(
      message.id(),
      std::string(message.payload().begin(), message.payload().end()));
}

void ProcessGroupAgent::markFutureWithError(int64_t id, std::string errorMsg) {
  std::shared_ptr<FutureMessage> fm = nullptr;
  {
    std::lock_guard<std::mutex> lock{futureMutex_};
    const auto& futureInfo = futures_.find(id);

    if (futureInfo == futures_.end()) {
      // Did not find future in map - this can occur when the future has timed
      // out and been processed accordingly.
      return;
    }
    fm = futureInfo->second.future_;
    auto rpcEndTime = futureInfo->second.endTime_;
    futures_.erase(id);
    // look up the corresponding future by its time out and request ID,
    // and remove it from the timeouts map
    auto& futuresAtTime = futureTimeouts_[rpcEndTime];
    auto it = futuresAtTime.find(id);
    TORCH_INTERNAL_ASSERT(
        it != futuresAtTime.end(),
        "Error: could not find future in futureTimeouts map, race condition.");
    futuresAtTime.erase(it);
    if (futuresAtTime.empty()) {
      // remove the key from futureTimeouts_
      futureTimeouts_.erase(rpcEndTime);
    }
  }

  --clientActiveCalls_;
  fm->setError(std::move(errorMsg));
  futureCV_.notify_all();
}

void ProcessGroupAgent::listenLoop() {
  try {
    listenLoopInternal();
  } catch (const std::exception& e) {
    // Error occured in listenLoop(). Stop receiving thread and store
    // exception to indicate that the RPC agent is in an unhealthy state and
    // we should shutdown.
    auto err = c10::str(
        "Encountered exception in ProcessGroupAgent::listenLoop(): ",
        e.what(),
        " on worker ",
        RpcAgent::getWorkerInfo().id_,
        ". This means that the RPC agent is in an unhealthy state and unusable.");
    LOG(ERROR) << err;
    {
      // Lock write to listenLoopException_ since ::send() reads from it.
      std::lock_guard<std::mutex> guard(listenLoopExceptionMutex_);
      listenLoopException_ = std::current_exception();
    }
  } catch (...) {
    std::string unknownErrorMsg =
        "Unknown exception occured in "
        "ProcessGroupAgent::listenLoop. RPC Agent is in an unhealthy state and "
        "unusable.";
    LOG(ERROR) << unknownErrorMsg;
    {
      // Lock write to listenLoopException_ since ::send() reads from it.
      std::lock_guard<std::mutex> guard(listenLoopExceptionMutex_);
      listenLoopException_ =
          std::make_exception_ptr(std::runtime_error(unknownErrorMsg));
    }
  }
}

void ProcessGroupAgent::listenLoopInternal() {
  while (rpcAgentRunning_.load()) {
    // rank, tensor size, message type
    std::vector<torch::Tensor> preamble = {torch::empty({4}, {torch::kInt64})};
    auto work = pg_->recvAnysource(preamble, pg_->getRank());
    {
      // Write class variable so it can be aborted by shutdown()
      std::lock_guard<std::mutex> guard(recvWorkMutex_);
      recvWork_ = work;
    }

    if (!rpcAgentRunning_.load() || !work->wait() /* aborted */) {
      return;
    }

    int64_t* preamble_items = preamble.front().storage().data<int64_t>();

    auto srcRank = preamble_items[0];
    auto size = preamble_items[1];
    MessageType type = MessageType(preamble_items[2]);
    int64_t id = preamble_items[3];

    std::vector<torch::Tensor> tensors = {torch::empty({size}, {torch::kChar})};
    work = pg_->recv(tensors, srcRank, pg_->getRank());
    {
      // Write class variable so it can be aborted by shutdown()
      std::lock_guard<std::mutex> guard(recvWorkMutex_);
      recvWork_ = work;
    }

    if (!rpcAgentRunning_.load() || !work->wait() /* aborted */) {
      return;
    }

    enqueueRecv(
        RecvWork(allWorkerInfo_[srcRank], type, id, std::move(tensors[0])));
  }
}

void ProcessGroupAgent::pollTimedOutRPCs() {
  while (timeoutThreadEnabled_.load()) {
    std::unique_lock<std::mutex> lock{futureMutex_};
    steady_clock_time_point minEndTime;
    // Estimate amount of time the first future will time out in, and sleep
    // for that long.
    // if there are no futures or the first future's RPC timeout is set to 0
    // (meaning no timeout), then sleep for a set "infinity" time.
    if (futureTimeouts_.empty()) {
      minEndTime = kInfiniteTimeoutTimePoint;
    } else {
      minEndTime = futureTimeouts_.begin()->first;
    }

    auto shouldUpdateMinEndTimePredicate = [&, this]() -> bool {
      // Notice, whoever modifies `timeoutThreadEnabled_`
      // must acquire a lock on `futureMutex_`.
      // Otherwise, this predicate could deadlock.
      // If during evaluating the predicate, `::shutdown()` is called, then
      // the predicate missed the notification before it started waiting
      // on the cond var.
      if (!timeoutThreadEnabled_.load()) {
        return true;
      }
      steady_clock_time_point minEndTimeInMap = kInfiniteTimeoutTimePoint;
      if (futureTimeouts_.empty()) {
        minEndTimeInMap = kInfiniteTimeoutTimePoint;
      } else {
        minEndTimeInMap = futureTimeouts_.begin()->first;
      }
      return minEndTimeInMap < minEndTime;
    };

    bool shouldUpdateMinEndTime = true;
    if (minEndTime == kInfiniteTimeoutTimePoint) {
      futureTimeoutCV_.wait(lock, shouldUpdateMinEndTimePredicate);
    } else {
      shouldUpdateMinEndTime = futureTimeoutCV_.wait_until(
          lock, minEndTime, shouldUpdateMinEndTimePredicate);
    }
    if (shouldUpdateMinEndTime) {
      continue;
    }

    const auto timedOutFutures = processTimedOutFutures();
    lock.unlock();
    futureCV_.notify_all();

    for (const auto& timedOutFuture : timedOutFutures) {
      auto errStr =
          fmt::format(kRpcTimeoutErrorStr, timedOutFuture.timeout_.count());
      auto err = makeRPCError(errStr, RPCErrorType::TIMEOUT);

      if (!timedOutFuture.future_->hasError()) {
        --clientActiveCalls_;
        timedOutFuture.future_->setError(std::move(err));
        // The future timed out and will not be processed by handleRecv(), even
        // if we eventually get a response. In order to keep track of all
        // send/recv pairs, we increment the count here.
        const int dst = timedOutFuture.dstRank_;
        recvCounts_.increment(dst);
      }
    }
  }
}

const std::vector<ProcessGroupAgent::FutureInfo> ProcessGroupAgent::
    processTimedOutFutures() {
  std::vector<FutureInfo> timedOutFutures;
  for (auto it = futureTimeouts_.begin(); it != futureTimeouts_.end();
       /* intentional no increment */) {
    const auto& endTime = it->first;
    if (std::chrono::steady_clock::now() < endTime) {
      // Since the futureTimeouts_ map is ordered by timeout, we don't need
      // to check the remaining futures.
      break;
    } else {
      const auto& futureIDs = it->second;
      for (const auto& futureID : futureIDs) {
        auto futureIt = futures_.find(futureID);
        TORCH_INTERNAL_ASSERT(
            futureIt != futures_.end(),
            "Race Condition - Expected future does not exist in map");
        const auto futInfo = futureIt->second;
        timedOutFutures.push_back(futInfo);
        futures_.erase(futureID);
      }
      it = futureTimeouts_.erase(it);
    }
  }
  return timedOutFutures;
}

std::unordered_map<std::string, std::string> ProcessGroupAgent::getMetrics() {
  std::unordered_map<std::string, std::string> metrics;
  {
    std::unique_lock<std::mutex> lock(futureMutex_);
    auto futuresSize = futures_.size();
    lock.unlock();
    metrics[kNumPendingRequests] = c10::to_string(futuresSize);
  }
  metrics[kThreadPoolSize] = c10::to_string(threadPool_.size());
  metrics[kNumIdleThreads] = c10::to_string(threadPool_.numAvailable());
  metrics[kClientActiveCalls] = c10::to_string(clientActiveCalls_.load());
  metrics[kServerActiveCalls] = c10::to_string(serverActiveCalls_.load());
  metrics[kServerActiveAsyncCalls] =
      c10::to_string(serverActiveAsyncCalls_.load());
  if (isGILProfilingEnabled()) {
    // Add time-series based metrics, just GIL wait times for now.
    {
      std::unique_lock<std::mutex> lock(metricsMutex_);
      auto avgGilWaitTime = metrics_[GIL_WAIT_TIME]->computeAverage();
      lock.unlock();
      metrics[kGilAverageWaitTime] = c10::to_string(avgGilWaitTime);
    }
  }
  return metrics;
}

void ProcessGroupAgent::addGilWaitTime(
    const std::chrono::microseconds gilWaitTime) {
  std::lock_guard<std::mutex> lock(metricsMutex_);
  metrics_[ProcessGroupAgentMetrics::GIL_WAIT_TIME]->addData(
      gilWaitTime.count());
}

} // namespace rpc
} // namespace distributed
} // namespace torch<|MERGE_RESOLUTION|>--- conflicted
+++ resolved
@@ -8,13 +8,6 @@
 namespace torch {
 namespace distributed {
 namespace rpc {
-<<<<<<< HEAD
-
-namespace {
-constexpr auto kSecToMsConversion = 1000;
-}
-=======
->>>>>>> 4d80c8c6
 
 //////////////////////////  MessageCounter  /////////////////////////////////
 
