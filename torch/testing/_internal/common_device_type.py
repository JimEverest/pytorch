import copy
import gc
import inspect
import runpy
import threading
from enum import Enum
from functools import wraps
from typing import List, Any, ClassVar, Optional, Sequence
import unittest
import os
import torch
from torch.testing._internal.common_utils import TestCase, TEST_WITH_ROCM, TEST_MKL, \
    skipCUDANonDefaultStreamIf, TEST_WITH_ASAN, TEST_WITH_UBSAN, TEST_WITH_TSAN, \
    IS_SANDCASTLE, IS_FBCODE, IS_REMOTE_GPU, DeterministicGuard
from torch.testing._internal.common_cuda import _get_torch_cuda_version
from torch.testing import \
    (get_all_dtypes)

try:
    import psutil  # type: ignore[import]
    HAS_PSUTIL = True
except ImportError:
    HAS_PSUTIL = False

# Note: Generic Device-Type Testing
#
# [WRITING TESTS]
#
# Write your test class as usual except:
#   (1) Each test method should have one of following five signatures:
#
#           (1a) testX(self, device)
#
#           (1b) @deviceCountAtLeast(<minimum number of devices to run test with>)
#                testX(self, devices)
#
#           (1c) @dtypes(<list of dtypes> or <list of tuples of dtypes>)
#                testX(self, device, dtype)
#
#           (1d) @deviceCountAtLeast(<minimum number of devices to run test with>)
#                @dtypes(<list of dtypes> or <list of tuples of dtypes>)
#                testX(self, devices, dtype)
#
#           (1e) @ops(<list of OpInfo instances>)
#                testX(self, device, dtype, op)
#
#       Note that the decorators are required for signatures 1b--1e.
#
#       When a test like (1a) is called it will be given a device string,
#       like 'cpu' or 'cuda:0.'
#
#       Tests like (1b) are called with a list of device strings, like
#       ['cuda:0', 'cuda:1']. The first device string will be the
#       primary device. These tests will be skipped if the device type
#       has fewer available devices than the argument to @deviceCountAtLeast.
#
#       Tests like (1c) are called with a device string and a torch.dtype (or
#       a tuple of torch.dtypes) from the list of dtypes (or list of tuples
#       of torch.dtypes) specified in the @dtypes decorator. Device-specific
#       dtype overrides can be specified using @dtypesIfCPU and @dtypesIfCUDA.
#
#       Tests like (1d) take a devices argument like (1b) and a dtype
#       argument from (1c).
#
#       Tests like (1e) are instantiated for each provided OpInfo instance,
#       with dtypes specified by the OpInfo instance (unless overridden with
#       an additional @dtypes decorator).
#
#   (2) Prefer using test decorators defined in this file to others.
#       For example, using the @skipIfNoLapack decorator instead of the
#       @skipCPUIfNoLapack will cause the test to not run on CUDA if
#       LAPACK is not available, which is wrong. If you need to use a decorator
#       you may want to ask about porting it to this framework.
#
#   See the TestTorchDeviceType class in test_torch.py for an example.
#
# [RUNNING TESTS]
#
# After defining your test class call instantiate_device_type_tests on it
# and pass in globals() for the second argument. This will instantiate
# discoverable device-specific test classes from your generic class. It will
# also hide the tests in your generic class so they're not run.
#
# If you device-generic test class is TestClass then new classes with names
# TestClass<DEVICE_TYPE> will be created for each available device type.
# TestClassCPU and TestClassCUDA, for example. Tests in these classes also
# have the device type and dtype, if provided, appended to their original
# name. testX, for instance, becomes testX_<device_type> or
# testX_<device_type>_<dtype>.
#
# More concretely, TestTorchDeviceType becomes TestTorchDeviceTypeCPU,
# TestTorchDeviceTypeCUDA, ... test_diagonal in TestTorchDeviceType becomes
# test_diagonal_cpu, test_diagonal_cuda, ... test_erfinv, which accepts a dtype,
# becomes test_erfinv_cpu_float, test_erfinv_cpu_double, test_erfinv_cuda_half,
# ...
#
# In short, if you write a test signature like
#   def textX(self, device)
# You are effectively writing
#   def testX_cpu(self, device='cpu')
#   def textX_cuda(self, device='cuda')
#   def testX_xla(self, device='xla')
#   ...
#
# These tests can be run directly like normal tests:
# "python test_torch.py TestTorchDeviceTypeCPU.test_diagonal_cpu"
#
# All the tests for a particular device type can be run using the class, and
# other collections of tests can be run using pytest filtering, like
#
# "pytest test_torch.py -k 'test_diag'"
#
# which will run test_diag on every available device.
#
# To specify particular device types the 'and' keyword can be used:
#
# "pytest test_torch.py -k 'test_erfinv and cpu'"
#
# will run test_erfinv on all cpu dtypes.
#
# [ADDING A DEVICE TYPE]
#
# To add a device type:
#
#   (1) Create a new "TestBase" extending DeviceTypeTestBase.
#       See CPUTestBase and CUDATestBase below.
#   (2) Define the "device_type" attribute of the base to be the
#       appropriate string.
#   (3) Add logic to this file that appends your base class to
#       device_type_test_bases when your device type is available.
#   (4) (Optional) Write setUpClass/tearDownClass class methods that
#       instantiate dependencies (see MAGMA in CUDATestBase).
#   (5) (Optional) Override the "instantiate_test" method for total
#       control over how your class creates tests.
#
# setUpClass is called AFTER tests have been created and BEFORE and ONLY IF
# they are run. This makes it useful for initializing devices and dependencies.
#
# Note [Overriding methods in generic tests]
# ~~~~~~~~~~~~~~~~~~~~~~~~~~~~~~~~~~~~~~~~~~
# Device generic tests look a lot like normal test classes, but they differ
# from ordinary classes in some important ways.  In particular, overriding
# methods in generic tests doesn't work quite the way you expect.
#
#     class TestFooDeviceType(TestCase):
#         # Intention is to override
#         def assertEqual(self, x, y):
#             # This DOESN'T WORK!
#             super(TestFooDeviceType, self).assertEqual(x, y)
#
# If you try to run this code, you'll get an error saying that TestFooDeviceType
# is not in scope.  This is because after instantiating our classes, we delete
# it from the parent scope.  Instead, you need to hardcode a direct invocation
# of the desired subclass call, e.g.,
#
#     class TestFooDeviceType(TestCase):
#         # Intention is to override
#         def assertEqual(self, x, y):
#             TestCase.assertEqual(x, y)
#
# However, a less error-prone way of customizing the behavior of TestCase
# is to either (1) add your functionality to TestCase and make it toggled
# by a class attribute, or (2) create your own subclass of TestCase, and
# then inherit from it for your generic test.
#

# List of device type test bases that can be used to instantiate tests.
# See below for how this list is populated. If you're adding a device type
# you should check if it's available and (if it is) add it to this list.


def _construct_test_name(test_name, op, device_type, dtype):
    if op is not None:
<<<<<<< HEAD
        test_name += "_" + op.get_opinfo_name()
=======
        test_name += "_" + op.name.replace('.', '_')
        if op.variant_test_name:
            test_name += "_" + op.variant_test_name
>>>>>>> 7a5be92b

    test_name += "_" + device_type

    if dtype is not None:
        if isinstance(dtype, (list, tuple)):
            for d in dtype:
                test_name += "_" + str(d).split('.')[1]
        else:
            test_name += "_" + str(dtype).split('.')[1]

    return test_name

class DeviceTypeTestBase(TestCase):
    device_type: str = 'generic_device_type'

    # Flag to disable test suite early due to unrecoverable error such as CUDA error.
    _stop_test_suite = False

    # Precision is a thread-local setting since it may be overridden per test
    _tls = threading.local()
    _tls.precision = TestCase._precision

    @property
    def precision(self):
        return self._tls.precision

    @precision.setter
    def precision(self, prec):
        self._tls.precision = prec

    # Returns a string representing the device that single device tests should use.
    # Note: single device tests use this device exclusively.
    @classmethod
    def get_primary_device(cls):
        return cls.device_type

    # Returns a list of strings representing all available devices of this
    # device type. The primary device must be the first string in the list
    # and the list must contain no duplicates.
    # Note: UNSTABLE API. Will be replaced once PyTorch has a device generic
    #   mechanism of acquiring all available devices.
    @classmethod
    def get_all_devices(cls):
        return [cls.get_primary_device()]

    # Returns the dtypes the test has requested.
    # Prefers device-specific dtype specifications over generic ones.
    @classmethod
    def _get_dtypes(cls, test):
        if not hasattr(test, 'dtypes'):
            return None
        return test.dtypes.get(cls.device_type, test.dtypes.get('all', None))

    def _get_precision_override(self, test, dtype):
        if not hasattr(test, 'precision_overrides'):
            return self.precision
        return test.precision_overrides.get(dtype, self.precision)

    def _should_stop_test_suite(self, rte):
        return False

    # Creates device-specific tests.
    @classmethod
    def instantiate_test(cls, name, test, *, generic_cls=None):

        def instantiate_test_helper(cls, name, *, test, dtype, op):

            # Constructs the test's name
            test_name = _construct_test_name(name, op, cls.device_type, dtype)

            # wraps instantiated test with op decorators
            # NOTE: test_wrapper exists because we don't want to apply
            #   op-specific decorators to the original test.
            #   Test-sepcific decorators are applied to the original test,
            #   however.
            if op is not None and op.decorators is not None:
                @wraps(test)
                def test_wrapper(*args, **kwargs):
                    return test(*args, **kwargs)

                for decorator in op.decorators:
                    test_wrapper = decorator(test_wrapper)

                test_fn = test_wrapper
            else:
                test_fn = test

            # Constructs the test
            @wraps(test)
            def instantiated_test(self, name=name, test=test_fn, dtype=dtype, op=op):
                if op is not None and op.should_skip(generic_cls.__name__, name,
                                                     self.device_type, dtype):
                    self.skipTest("Skipped!")

                device_arg: str = cls.get_primary_device()
                if hasattr(test_fn, 'num_required_devices'):
                    device_arg = cls.get_all_devices()

                # Sets precision and runs test
                # Note: precision is reset after the test is run
                guard_precision = self.precision
                try:
                    self.precision = self._get_precision_override(test_fn, dtype)
                    args = (arg for arg in (device_arg, dtype, op) if arg is not None)
                    result = test_fn(self, *args)
                except RuntimeError as rte:
                    # check if rte should stop entire test suite.
                    self._stop_test_suite = self._should_stop_test_suite(rte)
                    # raise the runtime error as is for the test suite to record.
                    raise rte
                finally:
                    self.precision = guard_precision

                return result

            assert not hasattr(cls, test_name), "Redefinition of test {0}".format(test_name)
            setattr(cls, test_name, instantiated_test)

        # Handles tests using the ops decorator
        if hasattr(test, "op_list"):
            for op in test.op_list:
                # Acquires dtypes, using the op data if unspecified
                dtypes = cls._get_dtypes(test)
                if dtypes is None:
                    if test.opinfo_dtypes == OpDTypes.unsupported:
                        dtypes = set(get_all_dtypes()).difference(op.supported_dtypes(cls.device_type))
                    elif test.opinfo_dtypes == OpDTypes.supported:
                        dtypes = op.supported_dtypes(cls.device_type)
                    elif test.opinfo_dtypes == OpDTypes.basic:
                        dtypes = op.default_test_dtypes(cls.device_type)
                    else:
                        raise RuntimeError(f"Unknown OpDType: {test.opinfo_dtypes}")

                    if test.allowed_dtypes is not None:
                        dtypes = dtypes.intersection(test.allowed_dtypes)
                else:
                    assert test.allowed_dtypes is None, "ops(allowed_dtypes=[...]) and the dtypes decorator are incompatible"
                    assert test.opinfo_dtypes == OpDTypes.basic, "ops(dtypes=...) and the dtypes decorator are incompatible"

                for dtype in dtypes:
                    instantiate_test_helper(cls,
                                            name,
                                            test=test,
                                            dtype=dtype,
                                            op=op)
        else:
            # Handles tests that don't use the ops decorator
            dtypes = cls._get_dtypes(test)
            dtypes = tuple(dtypes) if dtypes is not None else (None,)
            for dtype in dtypes:
                instantiate_test_helper(cls, name, test=test, dtype=dtype, op=None)

    def run(self, result=None):
        super().run(result=result)
        # Early terminate test if _stop_test_suite is set.
        if self._stop_test_suite:
            result.stop()


class CPUTestBase(DeviceTypeTestBase):
    device_type = 'cpu'


class CUDATestBase(DeviceTypeTestBase):
    device_type = 'cuda'
    _do_cuda_memory_leak_check = True
    _do_cuda_non_default_stream = True
    primary_device: ClassVar[str]
    cudnn_version: ClassVar[Any]
    no_magma: ClassVar[bool]
    no_cudnn: ClassVar[bool]

    def _should_stop_test_suite(self, rte):
        # CUDA device side error will cause subsequence test cases to fail.
        # stop entire test suite if catches RuntimeError during torch.cuda.synchronize().
        try:
            torch.cuda.synchronize()
        except RuntimeError as rte:
            return True
        return False

    def has_cudnn(self):
        return not self.no_cudnn

    @classmethod
    def get_primary_device(cls):
        return cls.primary_device

    @classmethod
    def get_all_devices(cls):
        primary_device_idx = int(cls.get_primary_device().split(':')[1])
        num_devices = torch.cuda.device_count()

        prim_device = cls.get_primary_device()
        cuda_str = 'cuda:{0}'
        non_primary_devices = [cuda_str.format(idx) for idx in range(num_devices) if idx != primary_device_idx]
        return [prim_device] + non_primary_devices

    @classmethod
    def setUpClass(cls):
        # has_magma shows up after cuda is initialized
        t = torch.ones(1).cuda()
        cls.no_magma = not torch.cuda.has_magma

        # Determines if cuDNN is available and its version
        cls.no_cudnn = not torch.backends.cudnn.is_acceptable(t)
        cls.cudnn_version = None if cls.no_cudnn else torch.backends.cudnn.version()

        # Acquires the current device as the primary (test) device
        cls.primary_device = 'cuda:{0}'.format(torch.cuda.current_device())


# Adds available device-type-specific test base classes
def get_device_type_test_bases():
    # set type to List[Any] due to mypy list-of-union issue:
    # https://github.com/python/mypy/issues/3351
    test_bases: List[Any] = list()

    if IS_SANDCASTLE or IS_FBCODE:
        if IS_REMOTE_GPU:
            # skip if sanitizer is enabled
            if not TEST_WITH_ASAN and not TEST_WITH_TSAN and not TEST_WITH_UBSAN:
                test_bases.append(CUDATestBase)
        else:
            test_bases.append(CPUTestBase)
    else:
        test_bases.append(CPUTestBase)
        if torch.cuda.is_available():
            test_bases.append(CUDATestBase)

    return test_bases


device_type_test_bases = get_device_type_test_bases()


# Note [How to extend DeviceTypeTestBase to add new test device]
# The following logic optionally allows downstream projects like pytorch/xla to
# add more test devices.
# Instructions:
#  - Add a python file (e.g. pytorch/xla/test/pytorch_test_base.py) in downstream project.
#    - Inside the file, one should inherit from `DeviceTypeTestBase` class and define
#      a new DeviceTypeTest class (e.g. `XLATestBase`) with proper implementation of
#      `instantiate_test` method.
#    - DO NOT import common_device_type inside the file.
#      `runpy.run_path` with `globals()` already properly setup the context so that
#      `DeviceTypeTestBase` is already available.
#    - Set a top-level variable `TEST_CLASS` equal to your new class.
#      E.g. TEST_CLASS = XLATensorBase
#  - To run tests with new device type, set `TORCH_TEST_DEVICE` env variable to path
#    to this file. Multiple paths can be separated by `:`.
# See pytorch/xla/test/pytorch_test_base.py for a more detailed example.
_TORCH_TEST_DEVICES = os.environ.get('TORCH_TEST_DEVICES', None)
if _TORCH_TEST_DEVICES:
    for path in _TORCH_TEST_DEVICES.split(':'):
        mod = runpy.run_path(path, init_globals=globals())
        device_type_test_bases.append(mod['TEST_CLASS'])


PYTORCH_CUDA_MEMCHECK = os.getenv('PYTORCH_CUDA_MEMCHECK', '0') == '1'


# Adds 'instantiated' device-specific test cases to the given scope.
# The tests in these test cases are derived from the generic tests in
# generic_test_class.
# See note "Generic Device Type Testing."
def instantiate_device_type_tests(generic_test_class, scope, except_for=None, only_for=None):
    # Removes the generic test class from its enclosing scope so its tests
    # are not discoverable.
    del scope[generic_test_class.__name__]

    # Creates an 'empty' version of the generic_test_class
    # Note: we don't inherit from the generic_test_class directly because
    #   that would add its tests to our test classes and they would be
    #   discovered (despite not being runnable). Inherited methods also
    #   can't be removed later, and we can't rely on load_tests because
    #   pytest doesn't support it (as of this writing).
    empty_name = generic_test_class.__name__ + "_base"
    empty_class = type(empty_name, generic_test_class.__bases__, {})

    # Acquires members names
    # See Note [Overriding methods in generic tests]
    generic_members = set(generic_test_class.__dict__.keys()) - set(empty_class.__dict__.keys())
    generic_tests = [x for x in generic_members if x.startswith('test')]

    # Creates device-specific test cases
    for base in device_type_test_bases:
        # Skips bases listed in except_for
        if except_for is not None and only_for is not None:
            assert base.device_type not in except_for or base.device_type not in only_for,\
                "same device cannot appear in except_for and only_for"
        if except_for is not None and base.device_type in except_for:
            continue
        if only_for is not None and base.device_type not in only_for:
            continue

        class_name = generic_test_class.__name__ + base.device_type.upper()

        # type set to Any and suppressed due to unsupport runtime class:
        # https://github.com/python/mypy/wiki/Unsupported-Python-Features
        device_type_test_class: Any = type(class_name, (base, empty_class), {})

        for name in generic_members:
            if name in generic_tests:  # Instantiates test member
                # Requires tests be a function for Python2 compat
                # (In Python2 tests are type checked methods wrapping functions)
                test = getattr(generic_test_class, name)
                if hasattr(test, '__func__'):
                    test = test.__func__
                assert inspect.isfunction(test), "Couldn't extract function from '{0}'".format(name)

                # XLA-compat shim (XLA's instantiate_test takes doesn't take generic_cls)
                sig = inspect.signature(device_type_test_class.instantiate_test)
                if len(sig.parameters) == 3:
                    # Instantiates the device-specific tests
                    device_type_test_class.instantiate_test(name, copy.deepcopy(test), generic_cls=generic_test_class)
                else:
                    device_type_test_class.instantiate_test(name, copy.deepcopy(test))
            else:  # Ports non-test member
                assert name not in device_type_test_class.__dict__, "Redefinition of directly defined member {0}".format(name)

                # Unwraps to functions (when available) for Python2 compat
                nontest = getattr(generic_test_class, name)
                if hasattr(nontest, '__func__'):
                    nontest = nontest.__func__

                setattr(device_type_test_class, name, nontest)

        # Mimics defining the instantiated class in the caller's file
        # by setting its module to the given class's and adding
        # the module to the given scope.
        # This lets the instantiated class be discovered by unittest.
        device_type_test_class.__module__ = generic_test_class.__module__
        scope[class_name] = device_type_test_class


# Category of dtypes to run an OpInfo-based test for
# Example use: @ops(dtype=OpDTypes.supported)
#
# There are 3 categories: supported, unsupported and basic.
# - basic: The dtypes the operator wants to be tested on by default. This will be
#          a subset of the types supported by the operator.
# - supported: Every dtype supported by the operator. Use for exhaustive
#              testing of all dtypes.
# - unsupported: Run tests on dtypes not supported by the operator. e.g. for
#                testing the operator raises an error and doesn't crash.
class OpDTypes(Enum):
    basic = 0  # Test the basic set of dtypes (default)
    supported = 1  # Test all supported dtypes
    unsupported = 2  # Test only unsupported dtypes


# Decorator that defines the ops a test should be run with
# The test signature must be:
#   <test_name>(self, device, dtype, op)
# For example:
# @ops(unary_ufuncs)
# test_numerics(self, device, dtype, op):
#   <test_code>
class ops(object):
    def __init__(self, op_list, *, dtypes: OpDTypes = OpDTypes.basic,
                 allowed_dtypes: Optional[Sequence[torch.dtype]] = None):
        self.op_list = op_list
        self.opinfo_dtypes = dtypes
        self.allowed_dtypes = set(allowed_dtypes) if allowed_dtypes is not None else None

    def __call__(self, fn):
        fn.op_list = self.op_list
        fn.allowed_dtypes = self.allowed_dtypes
        fn.opinfo_dtypes = self.opinfo_dtypes
        return fn

# Decorator that skips a test if the given condition is true.
# Notes:
#   (1) Skip conditions stack.
#   (2) Skip conditions can be bools or strings. If a string the
#       test base must have defined the corresponding attribute to be False
#       for the test to run. If you want to use a string argument you should
#       probably define a new decorator instead (see below).
#   (3) Prefer the existing decorators to defining the 'device_type' kwarg.
class skipIf(object):

    def __init__(self, dep, reason, device_type=None):
        self.dep = dep
        self.reason = reason
        self.device_type = device_type

    def __call__(self, fn):

        @wraps(fn)
        def dep_fn(slf, device, *args, **kwargs):
            if self.device_type is None or self.device_type == slf.device_type:
                if (isinstance(self.dep, str) and getattr(slf, self.dep, True)) or (isinstance(self.dep, bool) and self.dep):
                    raise unittest.SkipTest(self.reason)

            return fn(slf, device, *args, **kwargs)
        return dep_fn


# Skips a test on CPU if the condition is true.
class skipCPUIf(skipIf):

    def __init__(self, dep, reason):
        super().__init__(dep, reason, device_type='cpu')


# Skips a test on CUDA if the condition is true.
class skipCUDAIf(skipIf):

    def __init__(self, dep, reason):
        super().__init__(dep, reason, device_type='cuda')

def _has_sufficient_memory(device, size):
    if torch.device(device).type == 'cuda':
        if not torch.cuda.is_available():
            return False
        gc.collect()
        torch.cuda.empty_cache()
        return torch.cuda.get_device_properties(device).total_memory - torch.cuda.memory_allocated(device) >= size

    if device == 'xla':
        raise unittest.SkipTest('TODO: Memory availability checks for XLA?')

    if device != 'cpu':
        raise unittest.SkipTest('Unknown device type')

    # CPU
    if not HAS_PSUTIL:
        raise unittest.SkipTest('Need psutil to determine if memory is sufficient')

    # The sanitizers have significant memory overheads
    if TEST_WITH_ASAN or TEST_WITH_TSAN or TEST_WITH_UBSAN:
        effective_size = size * 10
    else:
        effective_size = size

    if psutil.virtual_memory().available < effective_size:
        gc.collect()
    return psutil.virtual_memory().available >= effective_size


def largeTensorTest(size, device=None):
    """Skip test if the device has insufficient memory to run the test

    size may be a number of bytes, a string of the form "N GB", or a callable

    If the test is a device generic test, available memory on the primary device will be checked.
    It can also be overriden by the optional `device=` argument.
    In other tests, the `device=` argument needs to be specified.
    """
    if isinstance(size, str):
        assert size.endswith("GB") or size.endswith("gb"), "only bytes or GB supported"
        size = 1024 ** 3 * int(size[:-2])

    def inner(fn):
        @wraps(fn)
        def dep_fn(self, *args, **kwargs):
            size_bytes = size(self, *args, **kwargs) if callable(size) else size
            _device = device if device is not None else self.get_primary_device()
            if not _has_sufficient_memory(_device, size_bytes):
                raise unittest.SkipTest('Insufficient {} memory'.format(_device))

            return fn(self, *args, **kwargs)
        return dep_fn
    return inner


class expectedFailure(object):

    def __init__(self, device_type):
        self.device_type = device_type

    def __call__(self, fn):

        @wraps(fn)
        def efail_fn(slf, device, *args, **kwargs):
            if self.device_type is None or self.device_type == slf.device_type:
                try:
                    fn(slf, device, *args, **kwargs)
                except Exception:
                    return
                else:
                    slf.fail('expected test to fail, but it passed')

            return fn(slf, device, *args, **kwargs)
        return efail_fn


class onlyOn(object):

    def __init__(self, device_type):
        self.device_type = device_type

    def __call__(self, fn):

        @wraps(fn)
        def only_fn(slf, device, *args, **kwargs):
            if self.device_type != slf.device_type:
                reason = "Only runs on {0}".format(self.device_type)
                raise unittest.SkipTest(reason)

            return fn(slf, device, *args, **kwargs)

        return only_fn


# Decorator that provides all available devices of the device type to the test
# as a list of strings instead of providing a single device string.
# Skips the test if the number of available devices of the variant's device
# type is less than the 'num_required_devices' arg.
class deviceCountAtLeast(object):

    def __init__(self, num_required_devices):
        self.num_required_devices = num_required_devices

    def __call__(self, fn):
        assert not hasattr(fn, 'num_required_devices'), "deviceCountAtLeast redefinition for {0}".format(fn.__name__)
        fn.num_required_devices = self.num_required_devices

        @wraps(fn)
        def multi_fn(slf, devices, *args, **kwargs):
            if len(devices) < self.num_required_devices:
                reason = "fewer than {0} devices detected".format(self.num_required_devices)
                raise unittest.SkipTest(reason)

            return fn(slf, devices, *args, **kwargs)

        return multi_fn

# Only runs the test on the CPU and CUDA (the native device types)
def onlyOnCPUAndCUDA(fn):
    @wraps(fn)
    def only_fn(self, device, *args, **kwargs):
        if self.device_type != 'cpu' and self.device_type != 'cuda':
            reason = "Doesn't run on {0}".format(self.device_type)
            raise unittest.SkipTest(reason)

        return fn(self, device, *args, **kwargs)

    return only_fn

# Specifies per-dtype precision overrides.
# Ex.
#
# @precisionOverride(torch.half : 1e-2, torch.float : 1e-4)
# @dtypes(torch.half, torch.float, torch.double)
# def test_X(self, device, dtype):
#   ...
#
# When the test is instantiated its class's precision will be set to the
# corresponding override, if it exists.
# self.precision can be accessed directly, and it also controls the behavior of
# functions like self.assertEqual().
#
# Note that self.precision is a scalar value, so if you require multiple
# precisions (or are working with multiple dtypes) they should be specified
# explicitly and computed using self.precision (e.g.
# self.precision *2, max(1, self.precision)).
class precisionOverride(object):

    def __init__(self, d):
        assert isinstance(d, dict), "precisionOverride not given a dtype : precision dict!"
        for dtype, prec in d.items():
            assert isinstance(dtype, torch.dtype), "precisionOverride given unknown dtype {0}".format(dtype)

        self.d = d

    def __call__(self, fn):
        fn.precision_overrides = self.d
        return fn


# Decorator that instantiates a variant of the test for each given dtype.
# Notes:
#   (1) Tests that accept the dtype argument MUST use this decorator.
#   (2) Can be overridden for the CPU or CUDA, respectively, using dtypesIfCPU
#       or dtypesIfCUDA.
#   (3) Can accept an iterable of dtypes or an iterable of tuples
#       of dtypes.
# Examples:
# @dtypes(torch.float32, torch.float64)
# @dtypes((torch.long, torch.float32), (torch.int, torch.float64))
class dtypes(object):

    # Note: *args, **kwargs for Python2 compat.
    # Python 3 allows (self, *args, device_type='all').
    def __init__(self, *args, **kwargs):
        if len(args) > 0 and isinstance(args[0], (list, tuple)):
            for arg in args:
                assert isinstance(arg, (list, tuple)), \
                    "When one dtype variant is a tuple or list, " \
                    "all dtype variants must be. " \
                    "Received non-list non-tuple dtype {0}".format(str(arg))
                assert all(isinstance(dtype, torch.dtype) for dtype in arg), "Unknown dtype in {0}".format(str(arg))
        else:
            assert all(isinstance(arg, torch.dtype) for arg in args), "Unknown dtype in {0}".format(str(args))

        self.args = args
        self.device_type = kwargs.get('device_type', 'all')

    def __call__(self, fn):
        d = getattr(fn, 'dtypes', {})
        assert self.device_type not in d, "dtypes redefinition for {0}".format(self.device_type)
        d[self.device_type] = self.args
        fn.dtypes = d
        return fn


# Overrides specified dtypes on the CPU.
class dtypesIfCPU(dtypes):

    def __init__(self, *args):
        super().__init__(*args, device_type='cpu')


# Overrides specified dtypes on CUDA.
class dtypesIfCUDA(dtypes):

    def __init__(self, *args):
        super().__init__(*args, device_type='cuda')


def onlyCPU(fn):
    return onlyOn('cpu')(fn)


def onlyCUDA(fn):
    return onlyOn('cuda')(fn)


def expectedFailureCUDA(fn):
    return expectedFailure('cuda')(fn)

class expectedAlertNondeterministic:
    def __init__(self, caller_name, device_type=None, fn_has_device_arg=True):
        self.device_type = device_type
        self.error_message = caller_name + ' does not have a deterministic implementation, but you set'
        self.fn_has_device_arg = fn_has_device_arg

    def __call__(self, fn):
        @wraps(fn)
        def efail_fn(slf, device, *args, **kwargs):
            if self.device_type is None or self.device_type == slf.device_type:
                with DeterministicGuard(True):
                    try:
                        if self.fn_has_device_arg:
                            fn(slf, device, *args, **kwargs)
                        else:
                            fn(slf, *args, **kwargs)
                    except RuntimeError as e:
                        if self.error_message not in str(e):
                            slf.fail(
                                'expected non-deterministic error message to start with "'
                                + self.error_message
                                + '" but got this instead: "' + str(e) + '"')
                        return
                    else:
                        slf.fail('expected a non-deterministic error, but it was not raised')

            if self.fn_has_device_arg:
                return fn(slf, device, *args, **kwargs)
            else:
                return fn(slf, *args, **kwargs)

        @wraps(fn)
        def efail_fn_no_device(slf, *args, **kwargs):
            return efail_fn(slf, None, *args, **kwargs)

        if self.fn_has_device_arg:
            return efail_fn
        else:
            return efail_fn_no_device

# Skips a test on CPU if LAPACK is not available.
def skipCPUIfNoLapack(fn):
    return skipCPUIf(not torch._C.has_lapack, "PyTorch compiled without Lapack")(fn)


# Skips a test on CPU if MKL is not available.
def skipCPUIfNoMkl(fn):
    return skipCPUIf(not TEST_MKL, "PyTorch is built without MKL support")(fn)


# Skips a test on CUDA if MAGMA is not available.
def skipCUDAIfNoMagma(fn):
    return skipCUDAIf('no_magma', "no MAGMA library detected")(skipCUDANonDefaultStreamIf(True)(fn))

def skipCUDAIfNoMagmaAndNoCusolver(fn):
    version = _get_torch_cuda_version()
    if version >= [10, 2]:
        return fn
    else:
        # cuSolver is disabled on cuda < 10.1.243, tests depend on MAGMA
        return skipCUDAIfNoMagma(fn)

# Skips a test on CUDA when using ROCm.
def skipCUDAIfRocm(fn):
    return skipCUDAIf(TEST_WITH_ROCM, "test doesn't currently work on the ROCm stack")(fn)

# Skips a test on CUDA when not using ROCm.
def skipCUDAIfNotRocm(fn):
    return skipCUDAIf(not TEST_WITH_ROCM, "test doesn't currently work on the CUDA stack")(fn)


# Skips a test on CUDA if cuDNN is unavailable or its version is lower than requested.
def skipCUDAIfCudnnVersionLessThan(version=0):

    def dec_fn(fn):
        @wraps(fn)
        def wrap_fn(self, device, *args, **kwargs):
            if self.device_type == 'cuda':
                if self.no_cudnn:
                    reason = "cuDNN not available"
                    raise unittest.SkipTest(reason)
                if self.cudnn_version is None or self.cudnn_version < version:
                    reason = "cuDNN version {0} is available but {1} required".format(self.cudnn_version, version)
                    raise unittest.SkipTest(reason)

            return fn(self, device, *args, **kwargs)

        return wrap_fn
    return dec_fn


def skipCUDAIfNoCudnn(fn):
    return skipCUDAIfCudnnVersionLessThan(0)(fn)<|MERGE_RESOLUTION|>--- conflicted
+++ resolved
@@ -171,13 +171,9 @@
 
 def _construct_test_name(test_name, op, device_type, dtype):
     if op is not None:
-<<<<<<< HEAD
-        test_name += "_" + op.get_opinfo_name()
-=======
         test_name += "_" + op.name.replace('.', '_')
         if op.variant_test_name:
             test_name += "_" + op.variant_test_name
->>>>>>> 7a5be92b
 
     test_name += "_" + device_type
 
