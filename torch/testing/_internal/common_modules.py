--- conflicted
+++ resolved
@@ -470,38 +470,6 @@
                     desc='channels_last_3d_mem_format')]
 
 
-def module_inputs_torch_nn_Embedding(module_info, device, dtype, requires_grad, **kwargs):
-    make_empty = partial(torch.empty, device=device, dtype=torch.long, requires_grad=False)
-    return [
-        ModuleInput(
-            constructor_input=FunctionInput(num_embeddings=4, embedding_dim=3),
-            forward_input=FunctionInput(make_empty(2, 3).random_(4))
-        ),
-        ModuleInput(
-            constructor_input=FunctionInput(num_embeddings=4, embedding_dim=3),
-            forward_input=FunctionInput(make_empty(1, 512).random_(4).expand(7, 512)),
-            desc='discontiguous'
-        ),
-    ]
-
-
-def module_inputs_torch_nn_Hardswish(module_info, device, dtype, requires_grad, **kwargs):
-    make_input = partial(make_tensor, device=device, dtype=dtype, requires_grad=requires_grad)
-
-    return [
-        ModuleInput(
-            constructor_input=FunctionInput(),
-            forward_input=FunctionInput(make_input(shape=4)),
-            reference_fn=no_batch_dim_reference_fn,
-            desc='no_batch_dim',
-        ),
-        ModuleInput(
-            constructor_input=FunctionInput(),
-            forward_input=FunctionInput(make_input(shape=(2, 3, 2, 5))),
-            desc='4d_input')
-    ]
-
-
 def module_inputs_torch_nn_L1Loss(module_info, device, dtype, requires_grad, **kwargs):
     make_input = partial(make_tensor, device=device, dtype=dtype, requires_grad=requires_grad)
 
@@ -515,6 +483,23 @@
                     forward_input=FunctionInput(make_input(shape=()), make_input(shape=())),
                     reference_fn=lambda m, p, i, t: 1. / i.numel() * (i - t).abs().sum(),
                     desc='scalar')] + generate_regression_criterion_inputs(make_input)
+
+
+def module_inputs_torch_nn_Hardswish(module_info, device, dtype, requires_grad, **kwargs):
+    make_input = partial(make_tensor, device=device, dtype=dtype, requires_grad=requires_grad)
+
+    return [
+        ModuleInput(
+            constructor_input=FunctionInput(),
+            forward_input=FunctionInput(make_input(shape=4)),
+            reference_fn=no_batch_dim_reference_fn,
+            desc='no_batch_dim',
+        ),
+        ModuleInput(
+            constructor_input=FunctionInput(),
+            forward_input=FunctionInput(make_input(shape=(2, 3, 2, 5))),
+            desc='4d_input')
+    ]
 
 
 def module_inputs_torch_nn_MaxPool2d(module_info, device, dtype, requires_grad, **kwargs):
@@ -699,6 +684,21 @@
             ))
 
     return samples
+
+
+def module_inputs_torch_nn_Embedding(module_info, device, dtype, requires_grad, **kwargs):
+    make_empty = partial(torch.empty, device=device, dtype=torch.long, requires_grad=False)
+    return [
+        ModuleInput(
+            constructor_input=FunctionInput(num_embeddings=4, embedding_dim=3),
+            forward_input=FunctionInput(make_empty(2, 3).random_(4))
+        ),
+        ModuleInput(
+            constructor_input=FunctionInput(num_embeddings=4, embedding_dim=3),
+            forward_input=FunctionInput(make_empty(1, 512).random_(4).expand(7, 512)),
+            desc='discontiguous'
+        ),
+    ]
 
 
 def module_inputs_torch_nn_MultiheadAttention(module_info, device, dtype, requires_grad, **kwargs):
@@ -755,20 +755,6 @@
                    # Failure on ROCM for BatchNorm3d float32 issue #70125
                    DecorateInfo(skipCUDAIfRocm, 'TestModule', 'test_memory_format', dtypes=[torch.float32]),)
                ),
-    ModuleInfo(torch.nn.Bilinear,
-               module_inputs_func=module_inputs_torch_nn_Bilinear,
-               decorators=[
-                   DecorateInfo(
-                       toleranceOverride({
-                           torch.float32: tol(atol=1e-4, rtol=1e-4),
-                           torch.float64: tol(atol=1e-4, rtol=1e-4)}),
-                       'TestModule', 'test_forward', device_type='cpu')
-<<<<<<< HEAD
-               ],
-               skips=(
-                   # No channels_last support for Bilinear currently.
-                   DecorateInfo(unittest.skip("Skipped!"), 'TestModule', 'test_memory_format'),)
-               ),
     ModuleInfo(torch.nn.Conv2d,
                module_inputs_func=module_inputs_torch_nn_Conv2d,
                gradcheck_nondet_tol=GRADCHECK_NONDET_TOL,
@@ -819,15 +805,6 @@
                ),
     ModuleInfo(torch.nn.ELU,
                module_inputs_func=module_inputs_torch_nn_ELU),
-    ModuleInfo(torch.nn.Embedding,
-               module_inputs_func=module_inputs_torch_nn_Embedding,
-               skips=(
-                   # No channels_last support for Embedding.
-                   DecorateInfo(unittest.skip("Skipped!"), 'TestModule', 'test_memory_format'),)
-               ),
-    ModuleInfo(torch.nn.Hardswish,
-               module_inputs_func=module_inputs_torch_nn_Hardswish,
-               supports_gradgrad=False),
     ModuleInfo(torch.nn.L1Loss,
                module_inputs_func=module_inputs_torch_nn_L1Loss,
                skips=(
@@ -838,6 +815,19 @@
                module_inputs_func=module_inputs_torch_nn_Linear,
                skips=(
                    # No channels_last support for Linear currently.
+                   DecorateInfo(unittest.skip("Skipped!"), 'TestModule', 'test_memory_format'),)
+               ),
+    ModuleInfo(torch.nn.Bilinear,
+               module_inputs_func=module_inputs_torch_nn_Bilinear,
+               decorators=[
+                   DecorateInfo(
+                       toleranceOverride({
+                           torch.float32: tol(atol=1e-4, rtol=1e-4),
+                           torch.float64: tol(atol=1e-4, rtol=1e-4)}),
+                       'TestModule', 'test_forward', device_type='cpu')
+               ],
+               skips=(
+                   # No channels_last support for Bilinear currently.
                    DecorateInfo(unittest.skip("Skipped!"), 'TestModule', 'test_memory_format'),)
                ),
     ModuleInfo(torch.nn.MaxPool2d,
@@ -849,43 +839,52 @@
                    # TODO: test_cpu_gpu_parity doesn't handle case where output is not a singleton, submit fix
                    DecorateInfo(unittest.skip("Skipped!"), 'TestModule', 'test_cpu_gpu_parity'),)
                ),
-=======
-               ]),
     ModuleInfo(torch.nn.NLLLoss,
-               module_inputs_func=module_inputs_torch_nn_NLLLoss),
+               module_inputs_func=module_inputs_torch_nn_NLLLoss,
+               skips=(
+                   # No channels_last support for loss functions.
+                   DecorateInfo(unittest.skip("Skipped!"), 'TestModule', 'test_memory_format'),)
+               ),
     ModuleInfo(torch.nn.GaussianNLLLoss,
-               module_inputs_func=module_inputs_torch_nn_GaussianNLLLoss),
+               module_inputs_func=module_inputs_torch_nn_GaussianNLLLoss,
+               skips=(
+                   # No channels_last support for loss functions.
+                   DecorateInfo(unittest.skip("Skipped!"), 'TestModule', 'test_memory_format'),)),
     ModuleInfo(torch.nn.Hardswish,
                module_inputs_func=module_inputs_torch_nn_Hardswish,
                supports_gradgrad=False),
     ModuleInfo(torch.nn.TransformerEncoderLayer,
-               module_inputs_func=module_inputs_torch_nn_TransformerEncoderLayer),
+               module_inputs_func=module_inputs_torch_nn_TransformerEncoderLayer,
+               skips=(
+                   # No channels_last support for TransformerEncoderLayer currently.
+                   DecorateInfo(unittest.skip("Skipped!"), 'TestModule', 'test_memory_format'),)
+               ),
     ModuleInfo(torch.nn.TransformerDecoderLayer,
-               module_inputs_func=module_inputs_torch_nn_TransformerDecoderLayer),
+               module_inputs_func=module_inputs_torch_nn_TransformerDecoderLayer,
+               skips=(
+                   # No channels_last support for TransformerDecoderLayer currently.
+                   DecorateInfo(unittest.skip("Skipped!"), 'TestModule', 'test_memory_format'),)
+               ),
     ModuleInfo(torch.nn.Transformer,
-               module_inputs_func=module_inputs_torch_nn_Transformer),
->>>>>>> ea280047
+               module_inputs_func=module_inputs_torch_nn_Transformer,
+               skips=(
+                   # No channels_last support for Transformer currently.
+                   DecorateInfo(unittest.skip("Skipped!"), 'TestModule', 'test_memory_format'),)
+               ),
     ModuleInfo(torch.nn.MultiheadAttention,
                module_inputs_func=module_inputs_torch_nn_MultiheadAttention,
                skips=(
                    # No channels_last support for MultiheadAttention currently.
                    DecorateInfo(unittest.skip("Skipped!"), 'TestModule', 'test_memory_format'),)
                ),
-    ModuleInfo(torch.nn.NLLLoss,
-               module_inputs_func=module_inputs_torch_nn_NLLLoss,
-               skips=(
-                   # No channels_last support for loss functions.
+    ModuleInfo(torch.nn.Embedding,
+               module_inputs_func=module_inputs_torch_nn_Embedding,
+               skips=(
+                   # No channels_last support for Embedding.
                    DecorateInfo(unittest.skip("Skipped!"), 'TestModule', 'test_memory_format'),)
                ),
     ModuleInfo(torch.nn.ReLU,
                module_inputs_func=module_inputs_torch_nn_ReLU),
     ModuleInfo(torch.nn.Sigmoid,
                module_inputs_func=module_inputs_torch_nn_Sigmoid),
-    ModuleInfo(torch.nn.TransformerEncoderLayer,
-               module_inputs_func=module_inputs_torch_nn_TransformerEncoderLayer,
-               supports_gradgrad=False,
-               skips=(
-                   # No channels_last support for TransformerEncoderLayer currently.
-                   DecorateInfo(unittest.skip("Skipped!"), 'TestModule', 'test_memory_format'),)
-               ),
 ]