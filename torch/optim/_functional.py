r"""Functional interface"""
import math
import torch
from torch import Tensor
from typing import List, Optional

<<<<<<< HEAD
from .adadelta import adadelta as adadelta_fn
from .adagrad import adagrad as adagrad_fn
=======
from .adadelta import adadelta  # type: ignore[attr-defined] # noqa: F401
>>>>>>> 8ab850ca

# TODO: use foreach API in optim._functional to do all the computation

def adagrad(params: List[Tensor],
            grads: List[Tensor],
            state_sums: List[Tensor],
            state_steps: List[int],
            has_sparse_grad: bool = False,
            foreach: bool = False,
            *,
            lr: float,
            weight_decay: float,
            lr_decay: float,
            eps: float):
    r"""Functional API that performs Adagrad algorithm computation.

    See :class:`~torch.optim.Adagrad` for details.
    """

    adagrad_fn(params,
               grads,
               state_sums,
               state_steps,
               has_sparse_grad=has_sparse_grad,
               foreach=foreach,
               lr=lr,
               weight_decay=weight_decay,
               lr_decay=lr_decay,
               eps=eps)


def adam(params: List[Tensor],
         grads: List[Tensor],
         exp_avgs: List[Tensor],
         exp_avg_sqs: List[Tensor],
         max_exp_avg_sqs: List[Tensor],
         state_steps: List[int],
         *,
         amsgrad: bool,
         beta1: float,
         beta2: float,
         lr: float,
         weight_decay: float,
         eps: float,
         maximize: bool):
    r"""Functional API that performs Adam algorithm computation.
    See :class:`~torch.optim.Adam` for details.
    """

    for i, param in enumerate(params):

        grad = grads[i] if not maximize else -grads[i]
        exp_avg = exp_avgs[i]
        exp_avg_sq = exp_avg_sqs[i]
        step = state_steps[i]

        bias_correction1 = 1 - beta1 ** step
        bias_correction2 = 1 - beta2 ** step

        if weight_decay != 0:
            grad = grad.add(param, alpha=weight_decay)

        # Decay the first and second moment running average coefficient
        exp_avg.mul_(beta1).add_(grad, alpha=1 - beta1)
        exp_avg_sq.mul_(beta2).addcmul_(grad, grad.conj(), value=1 - beta2)
        if amsgrad:
            # Maintains the maximum of all 2nd moment running avg. till now
            torch.maximum(max_exp_avg_sqs[i], exp_avg_sq, out=max_exp_avg_sqs[i])
            # Use the max. for normalizing running avg. of gradient
            denom = (max_exp_avg_sqs[i].sqrt() / math.sqrt(bias_correction2)).add_(eps)
        else:
            denom = (exp_avg_sq.sqrt() / math.sqrt(bias_correction2)).add_(eps)



        step_size = lr / bias_correction1
        param.addcdiv_(exp_avg, denom, value=-step_size)

def adamw(params: List[Tensor],
          grads: List[Tensor],
          exp_avgs: List[Tensor],
          exp_avg_sqs: List[Tensor],
          max_exp_avg_sqs: List[Tensor],
          state_steps: List[int],
          *,
          amsgrad: bool,
          beta1: float,
          beta2: float,
          lr: float,
          weight_decay: float,
          eps: float):
    r"""Functional API that performs AdamW algorithm computation.

    See :class:`~torch.optim.AdamW` for details.
    """
    for i, param in enumerate(params):
        grad = grads[i]
        exp_avg = exp_avgs[i]
        exp_avg_sq = exp_avg_sqs[i]
        step = state_steps[i]

        # Perform stepweight decay
        param.mul_(1 - lr * weight_decay)

        bias_correction1 = 1 - beta1 ** step
        bias_correction2 = 1 - beta2 ** step

        # Decay the first and second moment running average coefficient
        exp_avg.mul_(beta1).add_(grad, alpha=1 - beta1)
        exp_avg_sq.mul_(beta2).addcmul_(grad, grad, value=1 - beta2)
        if amsgrad:
            # Maintains the maximum of all 2nd moment running avg. till now
            torch.maximum(max_exp_avg_sqs[i], exp_avg_sq, out=max_exp_avg_sqs[i])
            # Use the max. for normalizing running avg. of gradient
            denom = (max_exp_avg_sqs[i].sqrt() / math.sqrt(bias_correction2)).add_(eps)
        else:
            denom = (exp_avg_sq.sqrt() / math.sqrt(bias_correction2)).add_(eps)

        step_size = lr / bias_correction1

        param.addcdiv_(exp_avg, denom, value=-step_size)


def sgd(params: List[Tensor],
        d_p_list: List[Tensor],
        momentum_buffer_list: List[Optional[Tensor]],
        *,
        weight_decay: float,
        momentum: float,
        lr: float,
        dampening: float,
        nesterov: bool,
        maximize: bool):
    r"""Functional API that performs SGD algorithm computation.

    See :class:`~torch.optim.SGD` for details.
    """

    for i, param in enumerate(params):

        d_p = d_p_list[i]
        if weight_decay != 0:
            d_p = d_p.add(param, alpha=weight_decay)

        if momentum != 0:
            buf = momentum_buffer_list[i]

            if buf is None:
                buf = torch.clone(d_p).detach()
                momentum_buffer_list[i] = buf
            else:
                buf.mul_(momentum).add_(d_p, alpha=1 - dampening)

            if nesterov:
                d_p = d_p.add(buf, alpha=momentum)
            else:
                d_p = buf

        alpha = lr if maximize else -lr
        param.add_(d_p, alpha=alpha)


def rmsprop(params: List[Tensor],
            grads: List[Tensor],
            square_avgs: List[Tensor],
            grad_avgs: List[Tensor],
            momentum_buffer_list: List[Tensor],
            *,
            lr: float,
            alpha: float,
            eps: float,
            weight_decay: float,
            momentum: float,
            centered: bool):
    r"""Functional API that performs rmsprop algorithm computation.

    See :class:`~torch.optim.RMSProp` for details.
    """

    for i, param in enumerate(params):
        grad = grads[i]
        square_avg = square_avgs[i]

        if weight_decay != 0:
            grad = grad.add(param, alpha=weight_decay)

        square_avg.mul_(alpha).addcmul_(grad, grad, value=1 - alpha)

        if centered:
            grad_avg = grad_avgs[i]
            grad_avg.mul_(alpha).add_(grad, alpha=1 - alpha)
            avg = square_avg.addcmul(grad_avg, grad_avg, value=-1).sqrt_().add_(eps)
        else:
            avg = square_avg.sqrt().add_(eps)

        if momentum > 0:
            buf = momentum_buffer_list[i]
            buf.mul_(momentum).addcdiv_(grad, avg)
            param.add_(buf, alpha=-lr)
        else:
            param.addcdiv_(grad, avg, value=-lr)


def rprop(params: List[Tensor],
          grads: List[Tensor],
          prevs: List[Tensor],
          step_sizes: List[Tensor],
          *,
          step_size_min: float,
          step_size_max: float,
          etaminus: float,
          etaplus: float):
    r"""Functional API that performs rprop algorithm computation.

    See :class:`~torch.optim.Rprop` for details.
    """

    for i, param in enumerate(params):
        grad = grads[i]
        prev = prevs[i]
        step_size = step_sizes[i]

        sign = grad.mul(prev).sign()
        sign[sign.gt(0)] = etaplus
        sign[sign.lt(0)] = etaminus
        sign[sign.eq(0)] = 1

        # update stepsizes with step size updates
        step_size.mul_(sign).clamp_(step_size_min, step_size_max)

        # for dir<0, dfdx=0
        # for dir>=0 dfdx=dfdx
        grad = grad.clone(memory_format=torch.preserve_format)
        grad[sign.eq(etaminus)] = 0

        # update parameters
        param.addcmul_(grad.sign(), step_size, value=-1)

        prev.copy_(grad)


def adamax(params: List[Tensor],
           grads: List[Tensor],
           exp_avgs: List[Tensor],
           exp_infs: List[Tensor],
           state_steps: List[int],
           *,
           eps: float,
           beta1: float,
           beta2: float,
           lr: float,
           weight_decay: float):
    r"""Functional API that performs adamax algorithm computation.

    See :class:`~torch.optim.Adamax` for details.
    """

    for i, param in enumerate(params):
        grad = grads[i]
        exp_avg = exp_avgs[i]
        exp_inf = exp_infs[i]
        step = state_steps[i]

        if weight_decay != 0:
            grad = grad.add(param, alpha=weight_decay)

        # Update biased first moment estimate.
        exp_avg.mul_(beta1).add_(grad, alpha=1 - beta1)
        # Update the exponentially weighted infinity norm.
        norm_buf = torch.cat([
            exp_inf.mul_(beta2).unsqueeze(0),
            grad.abs().add_(eps).unsqueeze_(0)
        ], 0)
        torch.amax(norm_buf, 0, keepdim=False, out=exp_inf)

        bias_correction = 1 - beta1 ** step
        clr = lr / bias_correction

        param.addcdiv_(exp_avg, exp_inf, value=-clr)


def asgd(params: List[Tensor],
         grads: List[Tensor],
         axs: List[Tensor],
         mus: List[float],
         etas: List[float],
         *,
         weight_decay: float,
         lambd: float):
    r"""Functional API that performs asgd algorithm computation.

    See :class:`~torch.optim.ASGD` for details.
    """

    for i, param in enumerate(params):
        grad = grads[i]
        mu = mus[i]
        ax = axs[i]
        eta = etas[i]

        if weight_decay != 0:
            grad = grad.add(param, alpha=weight_decay)

        # decay term
        param.mul_(1 - lambd * eta)

        # update parameter
        param.add_(grad, alpha=-eta)

        # averaging
        if mu != 1:
            ax.add_(param.sub(ax).mul(mu))
        else:
            ax.copy_(param)


def nadam(params: List[Tensor],
          grads: List[Tensor],
          exp_avgs: List[Tensor],
          exp_avg_sqs: List[Tensor],
          mu_products: List[float],
          state_steps: List[int],
          *,
          beta1: float,
          beta2: float,
          lr: float,
          weight_decay: float,
          momentum_decay: float,
          eps: float):
    r"""Functional API that performs NAdam algorithm computation.

    See :class:`~torch.optim.NAdam` for details.
    """

    for i, param in enumerate(params):
        grad = grads[i]
        exp_avg = exp_avgs[i]
        exp_avg_sq = exp_avg_sqs[i]
        mu_product = mu_products[i]
        step = state_steps[i]

        bias_correction2 = 1 - beta2 ** step

        if weight_decay != 0:
            grad = grad.add(param, alpha=weight_decay)

        # calculate the momentum cache \mu^{t} and \mu^{t+1}
        mu = beta1 * (1. - 0.5 * (0.96 ** (step * momentum_decay)))
        mu_next = beta1 * (1. - 0.5 * (0.96 ** ((step + 1) * momentum_decay)))
        mu_product = mu_product * mu
        mu_product_next = mu_product * mu * mu_next

        # decay the first and second moment running average coefficient
        exp_avg.mul_(beta1).add_(grad, alpha=1 - beta1)
        exp_avg_sq.mul_(beta2).addcmul_(grad, grad, value=1 - beta2)

        denom = exp_avg_sq.div(bias_correction2).sqrt().add_(eps)
        param.addcdiv_(grad, denom, value=-lr * (1. - mu) / (1. - mu_product))
        param.addcdiv_(exp_avg, denom, value=-lr * mu_next / (1. - mu_product_next))


def radam(params: List[Tensor],
          grads: List[Tensor],
          exp_avgs: List[Tensor],
          exp_avg_sqs: List[Tensor],
          state_steps: List[int],
          *,
          beta1: float,
          beta2: float,
          lr: float,
          weight_decay: float,
          eps: float):
    r"""Functional API that performs RAdam algorithm computation.

    See :class:`~torch.optim.RAdam` for details.
    """

    for i, param in enumerate(params):
        grad = grads[i]
        exp_avg = exp_avgs[i]
        exp_avg_sq = exp_avg_sqs[i]
        step = state_steps[i]

        bias_correction1 = 1 - beta1 ** step
        bias_correction2 = 1 - beta2 ** step

        if weight_decay != 0:
            grad = grad.add(param, alpha=weight_decay)

        # Decay the first and second moment running average coefficient
        exp_avg.mul_(beta1).add_(grad, alpha=1 - beta1)
        exp_avg_sq.mul_(beta2).addcmul_(grad, grad, value=1 - beta2)

        # correcting bias for the first moving moment
        bias_corrected_exp_avg = exp_avg / bias_correction1

        # maximum length of the approximated SMA
        rho_inf = 2 / (1 - beta2) - 1
        # compute the length of the approximated SMA
        rho_t = rho_inf - 2 * step * (beta2 ** step) / bias_correction2

        if rho_t > 5.:
            # Compute the variance rectification term and update parameters accordingly
            rect = math.sqrt((rho_t - 4) * (rho_t - 2) * rho_inf / ((rho_inf - 4) * (rho_inf - 2) * rho_t))
            adaptive_lr = math.sqrt(bias_correction2) / exp_avg_sq.sqrt().add_(eps)

            param.add_(bias_corrected_exp_avg * lr * adaptive_lr * rect, alpha=-1.0)
        else:
            param.add_(bias_corrected_exp_avg * lr, alpha=-1.0)


def sparse_adam(params: List[Tensor],
                grads: List[Tensor],
                exp_avgs: List[Tensor],
                exp_avg_sqs: List[Tensor],
                state_steps: List[int],
                *,
                eps: float,
                beta1: float,
                beta2: float,
                lr: float):
    r"""Functional API that performs Sparse Adam algorithm computation.

    See :class:`~torch.optim.SparseAdam` for details.
    """
    for i, param in enumerate(params):
        grad = grads[i]
        grad = grad.coalesce()  # the update is non-linear so indices must be unique
        grad_indices = grad._indices()
        grad_values = grad._values()
        size = grad.size()

        exp_avg = exp_avgs[i]
        exp_avg_sq = exp_avg_sqs[i]
        step = state_steps[i]


        def make_sparse(values):
            constructor = grad.new
            if grad_indices.dim() == 0 or values.dim() == 0:
                return constructor().resize_as_(grad)
            return constructor(grad_indices, values, size)

        # Decay the first and second moment running average coefficient
        #      old <- b * old + (1 - b) * new
        # <==> old += (1 - b) * (new - old)
        old_exp_avg_values = exp_avg.sparse_mask(grad)._values()
        exp_avg_update_values = grad_values.sub(old_exp_avg_values).mul_(1 - beta1)
        exp_avg.add_(make_sparse(exp_avg_update_values))
        old_exp_avg_sq_values = exp_avg_sq.sparse_mask(grad)._values()
        exp_avg_sq_update_values = grad_values.pow(2).sub_(old_exp_avg_sq_values).mul_(1 - beta2)
        exp_avg_sq.add_(make_sparse(exp_avg_sq_update_values))

        # Dense addition again is intended, avoiding another sparse_mask
        numer = exp_avg_update_values.add_(old_exp_avg_values)
        exp_avg_sq_update_values.add_(old_exp_avg_sq_values)
        denom = exp_avg_sq_update_values.sqrt_().add_(eps)
        del exp_avg_update_values, exp_avg_sq_update_values

        bias_correction1 = 1 - beta1 ** step
        bias_correction2 = 1 - beta2 ** step
        step_size = lr * math.sqrt(bias_correction2) / bias_correction1

        param.add_(make_sparse(-step_size * numer.div_(denom)))<|MERGE_RESOLUTION|>--- conflicted
+++ resolved
@@ -4,42 +4,10 @@
 from torch import Tensor
 from typing import List, Optional
 
-<<<<<<< HEAD
-from .adadelta import adadelta as adadelta_fn
-from .adagrad import adagrad as adagrad_fn
-=======
 from .adadelta import adadelta  # type: ignore[attr-defined] # noqa: F401
->>>>>>> 8ab850ca
+from .adagrad import adagrad  # type: ignore[attr-defined] # noqa: F401
 
 # TODO: use foreach API in optim._functional to do all the computation
-
-def adagrad(params: List[Tensor],
-            grads: List[Tensor],
-            state_sums: List[Tensor],
-            state_steps: List[int],
-            has_sparse_grad: bool = False,
-            foreach: bool = False,
-            *,
-            lr: float,
-            weight_decay: float,
-            lr_decay: float,
-            eps: float):
-    r"""Functional API that performs Adagrad algorithm computation.
-
-    See :class:`~torch.optim.Adagrad` for details.
-    """
-
-    adagrad_fn(params,
-               grads,
-               state_sums,
-               state_steps,
-               has_sparse_grad=has_sparse_grad,
-               foreach=foreach,
-               lr=lr,
-               weight_decay=weight_decay,
-               lr_decay=lr_decay,
-               eps=eps)
-
 
 def adam(params: List[Tensor],
          grads: List[Tensor],
